# -*- coding: utf-8 -*-
from __future__ import annotations
import hashlib
import hmac
import os
import re
import subprocess
import time
import uuid
from datetime import datetime

from typing import Dict, List, Tuple

import pandas as pd
import streamlit as st

# --- Page config MUST be the first Streamlit call ---------------------------
if not globals().get("_PAGE_CFG_DONE"):
    try:
        st.set_page_config(
            page_title="Providers — Admin",
            layout="wide",
            initial_sidebar_state="expanded",
        )
    except Exception:
        pass
    globals()["_PAGE_CFG_DONE"] = True
# ---------------------------------------------------------------------------

from sqlalchemy import create_engine, text as sql_text
from sqlalchemy.engine import Engine
# --- HCR: auto app version (no manual bumps) --------------------------------
def _auto_app_ver() -> str:
<<<<<<< HEAD
    # Format: admin-YYYY-MM-DD.<shortsha> (uses CI env if available; else local git)
=======
# --- HCR: auto app version (no manual bumps) --------------------------------
def _auto_app_ver() -> str:
>>>>>>> 21c1b48f
    from datetime import datetime
    import os, subprocess
    date = datetime.utcnow().strftime("%Y-%m-%d")
    short = os.environ.get("GITHUB_SHA", "")
    if short:
        short = short[:7]
    else:
        try:
<<<<<<< HEAD
            short = subprocess.check_output(["git","rev-parse","--short","HEAD"], text=True).strip()
=======
            short = subprocess.check_output(["git", "rev-parse", "--short", "HEAD"], text=True).strip()
>>>>>>> 21c1b48f
        except Exception:
            short = "local"
    return f"admin-{date}.{short}"

<<<<<<< HEAD
=======
APP_VER = "auto"
>>>>>>> 21c1b48f
if APP_VER in (None, "", "auto"):
    APP_VER = _auto_app_ver()
# ----------------------------------------------------------------------------

<<<<<<< HEAD
APP_VER = None  # set below via _auto_app_ver()
=======
>>>>>>> 21c1b48f

def _sha256_of_this_file() -> str:
    try:
        import hashlib
        import pathlib

        p = pathlib.Path(__file__)
        return hashlib.sha256(p.read_bytes()).hexdigest()
    except Exception:
        return ""


def _mtime_of_this_file() -> str:
    try:
        import pathlib
        import datetime as _dt
        

        p = pathlib.Path(__file__)
        ts = os.path.getmtime(str(p))

        return _dt.datetime.utcfromtimestamp(ts).isoformat(timespec="seconds") + "Z"
    except Exception:
        return ""
# --- CKW constants & secrets -------------------------------------------------
CURRENT_CKW_VER = "ckw-1"

def _get_synonyms() -> dict[str, list[str]]:
    """Return category/service synonyms. Can be overridden via secrets['CKW_SYNONYMS']."""
    try:
        s = st.secrets.get("CKW_SYNONYMS", {})
        if isinstance(s, dict):
            # Normalize to lists of str
            return {str(k): [str(x) for x in (v or [])] for k, v in s.items()}
    except Exception:
        pass
    # modest built-ins; expand later as needed
    return {
        "Window Coverings": ["blinds", "shades", "shutters", "roller shades", "roman shades", "motorized", "drapes"],
        "Dental": ["dentist", "teeth", "cleaning", "crown", "filling"],
        "Insurance Agent": ["insurance", "homeowners", "auto", "medicare", "coverage", "policy"],
    }

def _tok(v: str) -> list[str]:
    v = (v or "").strip().lower()
    if not v:
        return []
    # split on non-letters/digits, collapse whitespace
    v = re.sub(r"[^a-z0-9]+", " ", v)
    return [t for t in v.split() if t]

def _build_ckw_row(row: dict) -> str:
    """Build computed_keywords from (business_name, category, service, notes, keywords, ckw_manual_extra)."""
    name = str(row.get("business_name") or "")
    cat = str(row.get("category") or "")
    svc = str(row.get("service") or "")
    notes = str(row.get("notes") or "")
    kws = str(row.get("keywords") or "")
    manual = str(row.get("ckw_manual_extra") or "")

    syn = _get_synonyms()
    extras: list[str] = []
    if cat in syn:
        extras.extend(syn[cat])
    if svc in syn:
        extras.extend(syn[svc])

    tokens = _tok(name) + _tok(cat) + _tok(svc) + _tok(kws) + _tok(notes) + _tok(manual) + extras
    seen: set[str] = set()
    out: list[str] = []
    for t in tokens:
        if t not in seen:
            out.append(t)
            seen.add(t)
    return " ".join(out)

# ---------------------------------------------------------------------------#


def _commit_sync_probe() -> Dict:
    """
    Returns a dict with file facts and PASS/FAIL checks against optional secrets:
      - EXPECTED_SHA256
      - EXPECTED_APP_VER
    """
    facts = {
        "app_ver": APP_VER,
        "file_path": __file__,
        "file_sha256": _sha256_of_this_file(),
        "file_mtime_utc": _mtime_of_this_file(),
    }
    expected_sha = _get_secret("EXPECTED_SHA256", None)
    expected_ver = _get_secret("EXPECTED_APP_VER", None)

    checks = {}
    if expected_sha:
        checks["sha256_match"] = facts["file_sha256"] == expected_sha
    if expected_ver:
        checks["app_ver_match"] = APP_VER == expected_ver

    return {"facts": facts, "checks": checks}


def _debug_where_am_i():
    """
    Show the runtime file path, md5, mtime, CWD, and git branch/commit (if available).
    This lets us confirm the Streamlit process is running THIS file.
    """
    try:
        path = __file__
    except NameError:
        path = "(no __file__)"
    try:
        with open(__file__, "rb") as f:
            md5 = hashlib.md5(f.read()).hexdigest()
    except Exception:
        md5 = "(md5 failed)"
    try:
        mtime = os.path.getmtime(__file__)
    except Exception:
        mtime = 0
    try:
        cwd = os.getcwd()
    except Exception:
        cwd = "(no cwd)"

    # git info (best-effort; safe if not a repo)
    try:
        branch = subprocess.check_output(
            ["git", "rev-parse", "--abbrev-ref", "HEAD"], text=True
        ).strip()
    except Exception:
        branch = "(no git)"
    try:
        commit = subprocess.check_output(["git", "rev-parse", "--short", "HEAD"], text=True).strip()
    except Exception:
        commit = "(no git)"

    st.caption("RUNNING FILE INSPECTOR")
    st.code(
        {
            "file": path,
            "md5": md5,
            "mtime": mtime,
            "cwd": cwd,
            "git_branch": branch,
            "git_commit": commit,
        },
        language="json",
    )

# ---- register libsql dialect (must be AFTER "import streamlit as st") ----
try:
    import sqlalchemy_libsql as _sqlalchemy_libsql  # noqa: F401
except Exception:
    pass
# ---- end dialect registration ----
# --- TEMP ENGINE SHIMS (fix F821 for `engine` / `get_engine`) -----------------
def _build_engine_fallback():
    """Prefer existing build_engine(); otherwise use local SQLite as last resort."""
    try:
        # If your file defines build_engine(), prefer it.
        return build_engine()  # type: ignore[name-defined]
    except Exception:
        pass
    # Minimal fallback so the app can run even without Turso
    from sqlalchemy import create_engine as _create_engine
    import os as _os
    _db = _os.getenv("DB_PATH", "providers.db")
    return _create_engine(f"sqlite+pysqlite:///{_db}")

# Provide get_engine() if missing
if "get_engine" not in globals():
    def get_engine():
        return _build_engine_fallback()

# Legacy global alias to satisfy code paths that reference `engine` directly
if "engine" not in globals():
    try:
        engine = get_engine()
    except Exception:
        engine = None
# --- END TEMP ENGINE SHIMS ----------------------------------------------------

# --- TEMP ENGINE SHIMS (fix F821 for `engine` / `get_engine`) -----------------
from typing import Optional as _Optional

def _build_engine_fallback():
    """Prefer existing build_engine(); otherwise use local SQLite as last resort."""
    try:
        # If your file defines build_engine(), prefer it.
        return build_engine()  # type: ignore[name-defined]
    except Exception:
        pass
    # Minimal, non-breaking fallback (keeps app bootable even off Turso)
    from sqlalchemy import create_engine as _create_engine
    import os as _os
    _db = _os.getenv("DB_PATH", "providers.db")
    return _create_engine(f"sqlite+pysqlite:///{_db}")

# Provide get_engine() if missing
if "get_engine" not in globals():
    def get_engine():
        return _build_engine_fallback()

# Legacy global alias to satisfy code paths that reference `engine` directly
if "engine" not in globals():
    try:
        engine = get_engine()
    except Exception:
        engine = None
# --- END TEMP ENGINE SHIMS ----------------------------------------------------

# -----------------------------
# Helpers
# -----------------------------
# --- HCR: h-scroll wrapper + column widths ---------------------------------
def _apply_column_widths(df, widths: dict) -> dict:
    cfg = {}
    for col in df.columns:
        w = widths.get(col)
        if w is None:
            continue
        try:
            cfg[col] = st.column_config.Column(width=int(w))
        except Exception:
            pass
    return cfg

def render_table_hscroll(df, *, key="browse_table"):
    widths = dict(st.secrets.get("COLUMN_WIDTHS_PX_ADMIN", {}))
    col_cfg = _apply_column_widths(df, widths)
    st.markdown('<div style="overflow-x:auto; padding-bottom:6px;">', unsafe_allow_html=True)
    st.dataframe(
        df,
        use_container_width=False,   # force horizontal scroll
        hide_index=True,
        column_config=(col_cfg or None),
        key=key,
    )
    st.markdown('</div>', unsafe_allow_html=True)
# ----------------------------------------------------------------------------


def _as_bool(v, default=False) -> bool:
    """Best-effort boolean parse for env/secrets flags."""
    if isinstance(v, bool):
        return v
    if v is None:
        return bool(default)
    s = str(v).strip().lower()
    if s in {"1", "true", "t", "yes", "y", "on"}:
        return True
    if s in {"0", "false", "f", "no", "n", "off"}:
        return False
    return bool(default)
# --- Helper: column widths from secrets ---
def _column_config_from_secrets(cols: list[str]) -> dict:
    cfg = {}
    widths = st.secrets.get("COLUMN_WIDTHS_PX_ADMIN", {}) or {}
    for c in cols:
        w = widths.get(c)
        if isinstance(w, int) and w > 0:
            cfg[c] = st.column_config.Column(width=w)
    return cfg
# --- engine resolver (safe fallback) ---
def _ensure_engine(eng):
    if eng is not None:
        return eng
    try:
        e, _info = build_engine()
        return e
    except Exception:
        return None
# --- CKW schema probe ---
def _has_ckw_column(eng) -> bool:
    try:
        with eng.connect() as cx:
            rows = cx.exec_driver_sql("PRAGMA table_info(vendors)").all()
        return any(r[1] == "ckw" for r in rows)
    except Exception:
        return False
# --- CKW write hooks (Add/Edit) ---------------------------------------------

def _ckw_for_form_row(data: dict) -> tuple[str, str]:
    """Return (computed_keywords, ckw_version) for a form row, unless locked."""
    locked_raw = data.get("ckw_locked", 0)
    try:
        locked = bool(int(str(locked_raw)))
    except Exception:
        locked = False
    if locked:
        # keep existing CKW; version unchanged
        return (str(data.get("computed_keywords") or ""), str(data.get("ckw_version") or ""))
    return (_build_ckw_row(data), CURRENT_CKW_VER)
# ---------------------------------------------------------------------------#

# --- CKW schema ensure -------------------------------------------------------
def _ensure_ckw_schema(eng) -> bool:
    """
    Ensure vendors has CKW fields and indexes. Returns True if any change was applied.
    Columns:
      - computed_keywords TEXT
      - ckw_locked INTEGER DEFAULT 0 (0/1)
      - ckw_version TEXT DEFAULT ''
      - ckw_manual_extra TEXT DEFAULT ''
    Index:
      - vendors_ckw (computed_keywords)  -- non-unique
    """
    changed = False
    with eng.begin() as cx:
        # add columns if missing
        cx.execute(sql_text("""
        CREATE TABLE IF NOT EXISTS vendors (
            id INTEGER PRIMARY KEY,
            business_name TEXT,
            category TEXT, service TEXT,
            contact_name TEXT, phone TEXT, email TEXT, website TEXT,
            address TEXT, city TEXT, state TEXT, zip TEXT,
            notes TEXT, keywords TEXT
        )
        """))
        # probe pragma table_info
        cols = [r[1] for r in cx.execute(sql_text("PRAGMA table_info(vendors)")).fetchall()]
        def addcol(col, ddl):
            nonlocal changed
            if col not in cols:
                cx.execute(sql_text(f"ALTER TABLE vendors ADD COLUMN {ddl}"))
                changed = True
                cols.append(col)

        addcol("computed_keywords", "computed_keywords TEXT")
        addcol("ckw_locked",        "ckw_locked INTEGER DEFAULT 0")
        addcol("ckw_version",       "ckw_version TEXT DEFAULT ''")
        addcol("ckw_manual_extra",  "ckw_manual_extra TEXT DEFAULT ''")

        # index on computed_keywords
        idx_rows = cx.execute(sql_text("PRAGMA index_list(vendors)")).fetchall()
        idx_names = {r[1] for r in idx_rows}
        if "vendors_ckw" not in idx_names:
            cx.execute(sql_text("CREATE INDEX vendors_ckw ON vendors(computed_keywords)"))
            changed = True
    return changed
# ---------------------------------------------------------------------------#

# --- CKW-first filter (read-only) ---
def _filter_df_ckw_first(df, q: str):
    if not isinstance(q, str) or not q.strip():
        return df
    q = q.strip()
    try:
        if "ckw" in df.columns:
            m = df["ckw"].astype(str).str.contains(q, case=False, na=False)
            # widen a bit to avoid false negatives on typos
            widen_cols = [c for c in ["business_name","service","category","keywords","notes"] if c in df.columns]
            if widen_cols:
                m = m | df[widen_cols].astype(str).apply(lambda s: s.str.contains(q, case=False, na=False)).any(axis=1)
            return df[m]
        else:
            widen_cols = [c for c in ["business_name","service","category","keywords","notes"] if c in df.columns]
            if not widen_cols:
                return df
            m = df[widen_cols].astype(str).apply(lambda s: s.str.contains(q, case=False, na=False)).any(axis=1)
            return df[m]
    except Exception:
        return df


def _get_secret(name: str, default: str | None = None) -> str | None:
    """Prefer Streamlit secrets, fallback to environment, then default."""
    try:
        if name in st.secrets:
            return st.secrets[name]
    except Exception:
        pass
    return os.getenv(name, default)
# --- CKW schema ensure (DDL) ---
def _ensure_ckw_column_and_index(eng) -> bool:
    """Add vendors.ckw and its index if missing. Returns True if changed."""
    changed = False
    try:
        with eng.begin() as cx:
            rows = cx.exec_driver_sql("PRAGMA table_info(vendors)").all()
            has_ckw = any(r[1] == "ckw" for r in rows)
            if not has_ckw:
                cx.exec_driver_sql("ALTER TABLE vendors ADD COLUMN ckw TEXT DEFAULT ''")
                changed = True
            # index (safe if-not-exists)
            cx.exec_driver_sql("CREATE INDEX IF NOT EXISTS idx_vendors_ckw ON vendors(ckw)")
        return changed
    except Exception as e:
        st.warning(f"CKW DDL failed: {e}")
        return False

# Deterministic resolution (secrets → env → code default)
def _resolve_bool(name: str, code_default: bool) -> bool:
    v = _get_secret(name, None)
    return _as_bool(v, default=code_default)


def _resolve_str(name: str, code_default: str | None) -> str | None:
    v = _get_secret(name, None)
    return v if v is not None else code_default


def _ct_equals(a: str, b: str) -> bool:
    """Constant-time string compare for secrets."""
    return hmac.compare_digest((a or ""), (b or ""))


# -----------------------------
# Hrana/libSQL transient error retry
# -----------------------------
def _is_hrana_stale_stream_error(err: Exception) -> bool:
    s = str(err).lower()
    return ("hrana" in s and "404" in s and "stream not found" in s) or ("stream not found" in s)


def _exec_with_retry(engine: Engine, sql: str, params: Dict | None = None, *, tries: int = 2):
    """
    Execute a write (INSERT/UPDATE/DELETE) with a one-time retry on Hrana 'stream not found'.
    Returns the result proxy so you can read .rowcount.
    """
    attempt = 0
    while True:
        attempt += 1
        try:
            with engine.begin() as conn:
                return conn.execute(sql_text(sql), params or {})
        except Exception as e:
            if attempt < tries and _is_hrana_stale_stream_error(e):
                try:
                    engine.dispose()  # drop pooled connections
                except Exception:
                    pass
                time.sleep(0.2)
                continue
            raise


def _fetch_with_retry(
    engine: Engine, sql: str, params: Dict | None = None, *, tries: int = 2
) -> pd.DataFrame:
    """
    Execute a read (SELECT) with a one-time retry on Hrana 'stream not found'.
    """
    attempt = 0
    while True:
        attempt += 1
        try:
            with engine.connect() as conn:
                res = conn.execute(sql_text(sql), params or {})
                return pd.DataFrame(res.mappings().all())
        except Exception as e:
            if attempt < tries and _is_hrana_stale_stream_error(e):
                try:
                    engine.dispose()
                except Exception:
                    pass
                time.sleep(0.2)
                continue
            raise

# --- CKW recompute utilities -------------------------------------------------
def _fetch_vendor_rows_by_ids(eng, ids: list[int]) -> list[dict]:
    if not ids:
        return []
    ph = ",".join("?" for _ in ids)
    sql = f"SELECT * FROM vendors WHERE id IN ({ph})"
    with eng.begin() as cx:
        rows = cx.exec_driver_sql(sql, ids).mappings().all()
    return [dict(r) for r in rows]

def _update_ckw_for_rows(eng, rows: list[dict], override_locks: bool) -> int:
    if not rows:
        return 0
    upd = 0
    with eng.begin() as cx:
        for r in rows:
            if not override_locks and (r.get("ckw_locked") in (1, "1", True)):
                continue
            new_ckw = _build_ckw_row(r)
            cx.execute(sql_text("""
                UPDATE vendors
                   SET computed_keywords = :ckw,
                       ckw_version = :ver
                 WHERE id = :id
            """), {"ckw": new_ckw, "ver": CURRENT_CKW_VER, "id": r["id"]})
            upd += 1
    return upd

def recompute_ckw_for_ids(eng, ids: list[int], override_locks: bool = False) -> int:
    rows = _fetch_vendor_rows_by_ids(eng, ids)
    return _update_ckw_for_rows(eng, rows, override_locks)

def recompute_ckw_unlocked(eng) -> int:
    with eng.begin() as cx:
        ids = [r[0] for r in cx.execute(sql_text("""
            SELECT id FROM vendors
            WHERE COALESCE(ckw_locked,0)=0
        """)).fetchall()]
    return recompute_ckw_for_ids(eng, ids, override_locks=False)

def recompute_ckw_all(eng) -> int:
    with eng.begin() as cx:
        ids = [r[0] for r in cx.execute(sql_text("SELECT id FROM vendors")).fetchall()]
    return recompute_ckw_for_ids(eng, ids, override_locks=True)
# ---------------------------------------------------------------------------#
    try:
        # TODO: replace with the real ensure-CKW implementation
        return False
    except Exception:
        # Defensive: never crash the app on ensure; report False
        return False


# ---------- Form state helpers (Add / Edit / Delete) ----------
# Add form keys
ADD_FORM_KEYS = [
    "add_business_name",
    "add_category",
    "add_service",
    "add_contact_name",
    "add_phone",
    "add_address",
    "add_website",
    "add_notes",
    "add_keywords",
]


def _init_add_form_defaults():
    for k in ADD_FORM_KEYS:
        if k not in st.session_state:
            st.session_state[k] = ""
    st.session_state.setdefault("add_form_version", 0)
    st.session_state.setdefault("_pending_add_reset", False)
    st.session_state.setdefault("add_last_done", None)
    st.session_state.setdefault("add_nonce", uuid.uuid4().hex)


def _apply_add_reset_if_needed():
    """Apply queued reset BEFORE rendering widgets to avoid invalid-option errors."""
    if st.session_state.get("_pending_add_reset"):
        for k in ADD_FORM_KEYS:
            st.session_state[k] = ""
        st.session_state["_pending_add_reset"] = False
        st.session_state["add_form_version"] += 1


def _queue_add_form_reset():
    st.session_state["_pending_add_reset"] = True


# Edit form keys
EDIT_FORM_KEYS = [
    "edit_vendor_id",
    "edit_business_name",
    "edit_category",
    "edit_service",
    "edit_contact_name",
    "edit_phone",
    "edit_address",
    "edit_website",
    "edit_notes",
    "edit_keywords",
    "edit_row_updated_at",
    "edit_last_loaded_id",
]


def _init_edit_form_defaults():
    defaults = {
        "edit_vendor_id": None,
        "edit_business_name": "",
        "edit_category": "",
        "edit_service": "",
        "edit_contact_name": "",
        "edit_phone": "",
        "edit_address": "",
        "edit_website": "",
        "edit_notes": "",
        "edit_keywords": "",
        "edit_row_updated_at": None,
        "edit_last_loaded_id": None,
    }
    for k, v in defaults.items():
        st.session_state.setdefault(k, v)
    st.session_state.setdefault("edit_form_version", 0)
    st.session_state.setdefault("_pending_edit_reset", False)
    st.session_state.setdefault("edit_last_done", None)
    st.session_state.setdefault("edit_nonce", uuid.uuid4().hex)


def _apply_edit_reset_if_needed():
    """
    Apply queued reset BEFORE rendering edit widgets.
    Also clear the selection (edit_vendor_id) and the selectbox key so the UI returns to “— Select —”.
    """
    if st.session_state.get("_pending_edit_reset"):
        # Clear all edit fields AND selection
        for k in EDIT_FORM_KEYS:
            if k == "edit_vendor_id":
                st.session_state[k] = None
            elif k in ("edit_row_updated_at", "edit_last_loaded_id"):
                st.session_state[k] = None
            else:
                st.session_state[k] = ""
        # Also drop the legacy selectbox label key if present (from older builds)
        if "edit_provider_label" in st.session_state:
            del st.session_state["edit_provider_label"]
        st.session_state["_pending_edit_reset"] = False
        st.session_state["edit_form_version"] += 1


def _queue_edit_form_reset():
    st.session_state["_pending_edit_reset"] = True


# Delete form keys
DELETE_FORM_KEYS = ["delete_vendor_id"]


def _init_delete_form_defaults():
    st.session_state.setdefault("delete_vendor_id", None)
    st.session_state.setdefault("delete_form_version", 0)
    st.session_state.setdefault("_pending_delete_reset", False)
    st.session_state.setdefault("delete_last_done", None)
    st.session_state.setdefault("delete_nonce", uuid.uuid4().hex)


def _apply_delete_reset_if_needed():
    if st.session_state.get("_pending_delete_reset"):
        st.session_state["delete_vendor_id"] = None
        # Also clear the delete selectbox UI key so it resets to sentinel
        if "delete_provider_label" in st.session_state:
            del st.session_state["delete_provider_label"]
        st.session_state["_pending_delete_reset"] = False
        st.session_state["delete_form_version"] += 1


def _queue_delete_form_reset():
    st.session_state["_pending_delete_reset"] = True


# Nonce helpers
def _nonce(name: str) -> str:
    return st.session_state.get(f"{name}_nonce")


def _nonce_rotate(name: str) -> None:
    st.session_state[f"{name}_nonce"] = uuid.uuid4().hex


# General-purpose key helpers (used in Category/Service admins)
def _clear_keys(*keys: str) -> None:
    for k in keys:
        if k in st.session_state:
            del st.session_state[k]


def _set_empty(*keys: str) -> None:
    for k in keys:
        st.session_state[k] = ""


def _reset_select(key: str, sentinel: str = "— Select —") -> None:
    st.session_state[key] = sentinel


# ---------- Category / Service queued reset helpers ----------
def _init_cat_defaults():
    st.session_state.setdefault("cat_form_version", 0)
    st.session_state.setdefault("_pending_cat_reset", False)


def _apply_cat_reset_if_needed():
    if st.session_state.get("_pending_cat_reset"):
        # Clear text inputs
        st.session_state["cat_add"] = ""
        st.session_state["cat_rename"] = ""
        # Reset selects by dropping keys so they render at sentinel on next run
        for k in ("cat_old", "cat_del", "cat_reassign_to"):
            if k in st.session_state:
                del st.session_state[k]
        st.session_state["_pending_cat_reset"] = False
        st.session_state["cat_form_version"] += 1


def _queue_cat_reset():
    st.session_state["_pending_cat_reset"] = True


def _init_svc_defaults():
    st.session_state.setdefault("svc_form_version", 0)
    st.session_state.setdefault("_pending_svc_reset", False)


def _apply_svc_reset_if_needed():
    if st.session_state.get("_pending_svc_reset"):
        st.session_state["svc_add"] = ""
        st.session_state["svc_rename"] = ""
        for k in ("svc_old", "svc_del", "svc_reassign_to"):
            if k in st.session_state:
                del st.session_state[k]
        st.session_state["_pending_svc_reset"] = False
        st.session_state["svc_form_version"] += 1


def _queue_svc_reset():
    st.session_state["_pending_svc_reset"] = True


# -----------------------------
# Page config & CSS
# -----------------------------
PAGE_TITLE = _resolve_str("page_title", "Vendors Admin") or "Vendors Admin"
SIDEBAR_STATE = _resolve_str("sidebar_state", "expanded") or "expanded"
# set_page_config already called above; keep a marker
_PAGE_CFG_DONE = True

LEFT_PAD_PX = int(_resolve_str("page_left_padding_px", "40") or "40")

st.markdown(
    f"""
    <style>
      [data-testid="stAppViewContainer"] .main .block-container {{
        padding-left: {LEFT_PAD_PX}px !important;
        padding-right: 0 !important;
      }}
      div[data-testid="stDataFrame"] table {{ white-space: nowrap; }}
    </style>
    """,
    unsafe_allow_html=True,
)


# -----------------------------
# Admin sign-in gate (deterministic toggle)
# -----------------------------
# Code defaults (lowest precedence) — change here if you want different code-fallbacks.
DISABLE_ADMIN_PASSWORD_DEFAULT = True  # True = bypass, False = require password
ADMIN_PASSWORD_DEFAULT = "admin"

DISABLE_LOGIN = _resolve_bool("DISABLE_ADMIN_PASSWORD", DISABLE_ADMIN_PASSWORD_DEFAULT)
ADMIN_PASSWORD = (_resolve_str("ADMIN_PASSWORD", ADMIN_PASSWORD_DEFAULT) or "").strip()

if DISABLE_LOGIN:
    # Bypass gate
    pass
else:
    if not ADMIN_PASSWORD:
        st.error("ADMIN_PASSWORD is not set (Secrets/Env).")
        st.stop()
    if "auth_ok" not in st.session_state:
        st.session_state["auth_ok"] = False
    if not st.session_state["auth_ok"]:
        st.subheader("Admin sign-in")
        pw = st.text_input("Password", type="password", key="admin_pw")
        if st.button("Sign in"):
            if _ct_equals((pw or "").strip(), ADMIN_PASSWORD):
                st.session_state["auth_ok"] = True
                st.rerun()
            else:
                st.error("Incorrect password.")
        st.stop()


# -----------------------------
# DB helpers
# -----------------------------
REQUIRED_VENDOR_COLUMNS: List[str] = ["business_name", "category"]  # service optional


def build_engine() -> Tuple[Engine, Dict]:
    """Prefer Turso/libsql embedded replica; otherwise local sqlite if FORCE_LOCAL=1."""
    info: Dict = {}

    url = (_resolve_str("TURSO_DATABASE_URL", "") or "").strip()
    token = (_resolve_str("TURSO_AUTH_TOKEN", "") or "").strip()
    embedded_path = os.path.abspath(
        _resolve_str("EMBEDDED_DB_PATH", "vendors-embedded.db") or "vendors-embedded.db"
    )

    if not url:
        # No remote configured → use DB_PATH from secrets/env (defaults to vendors.db)
        db_path = _resolve_str("DB_PATH", "vendors.db") or "vendors.db"
        eng = create_engine(
            f"sqlite:///{db_path}",
            pool_pre_ping=True,
            pool_recycle=300,
            pool_reset_on_return="commit",
        )
        info.update(
            {
                "using_remote": False,
                "sqlalchemy_url": f"sqlite:///{db_path}",
                "dialect": eng.dialect.name,
                "driver": getattr(eng.dialect, "driver", ""),
            }
        )
        return eng, info

    # Embedded replica: local file that syncs to your remote Turso DB
    try:
        # Normalize sync_url: embedded REQUIRES libsql:// (no sqlite+libsql, no ?secure=true)
        raw = url
        if raw.startswith("sqlite+libsql://"):
            host = raw.split("://", 1)[1].split("?", 1)[0]  # drop any ?secure=true
            sync_url = f"libsql://{host}"
        else:
            sync_url = raw.split("?", 1)[0]  # already libsql://...

        eng = create_engine(
            f"sqlite+libsql:///{embedded_path}",
            connect_args={
                "auth_token": token,
                "sync_url": sync_url,
            },
            pool_pre_ping=True,
            pool_recycle=300,
            pool_reset_on_return="commit",
        )
        with eng.connect() as c:
            c.exec_driver_sql("select 1;")

        info.update(
            {
                "using_remote": True,
                "strategy": "embedded_replica",
                "sqlalchemy_url": f"sqlite+libsql:///{embedded_path}",
                "dialect": eng.dialect.name,
                "driver": getattr(eng.dialect, "driver", ""),
                "sync_url": sync_url,
            }
        )
        return eng, info

    except Exception as e:
        info["remote_error"] = f"{e}"
        allow_local = _as_bool(os.getenv("FORCE_LOCAL"), False)
        if allow_local:
            eng = create_engine(
                "sqlite:///vendors.db",
                pool_pre_ping=True,
                pool_recycle=300,
                pool_reset_on_return="commit",
            )
            info.update(
                {
                    "using_remote": False,
                    "sqlalchemy_url": "sqlite:///vendors.db",
                    "dialect": eng.dialect.name,
                    "driver": getattr(eng.dialect, "driver", ""),
                }
            )
            return eng, info

        st.error("Remote DB unavailable and FORCE_LOCAL is not set. Aborting to protect data.")
        raise


def ensure_schema(engine: Engine) -> None:
    stmts = [
        """
        CREATE TABLE IF NOT EXISTS vendors (
          id INTEGER PRIMARY KEY AUTOINCREMENT,
          category TEXT NOT NULL,
          service TEXT,
          business_name TEXT NOT NULL,
          contact_name TEXT,
          phone TEXT,
          address TEXT,
          website TEXT,
          notes TEXT,
          keywords TEXT,
          created_at TEXT,
          updated_at TEXT,
          updated_by TEXT
        )
        """,
        """
        CREATE TABLE IF NOT EXISTS categories (
          id INTEGER PRIMARY KEY AUTOINCREMENT,
          name TEXT UNIQUE
        )
        """,
        """
        CREATE TABLE IF NOT EXISTS services (
          id INTEGER PRIMARY KEY AUTOINCREMENT,
          name TEXT UNIQUE
        )
        """,
        "CREATE INDEX IF NOT EXISTS idx_vendors_cat ON vendors(category)",
        "CREATE INDEX IF NOT EXISTS idx_vendors_bus ON vendors(business_name)",
        "CREATE INDEX IF NOT EXISTS idx_vendors_kw  ON vendors(keywords)",
        # helpful functional indexes for case-insensitive operations used by UI
        "CREATE INDEX IF NOT EXISTS idx_vendors_bus_lower ON vendors(lower(business_name))",
        "CREATE INDEX IF NOT EXISTS idx_vendors_cat_lower ON vendors(lower(category))",
        "CREATE INDEX IF NOT EXISTS idx_vendors_svc_lower ON vendors(lower(service))",
        "CREATE INDEX IF NOT EXISTS idx_vendors_phone ON vendors(phone)",
    ]
    with engine.begin() as conn:
        for s in stmts:
            conn.execute(sql_text(s))


def sync_reference_tables(engine: Engine) -> dict:
    """
    Populate categories/services from distinct non-empty values in vendors.
    Returns counts inserted for each table.
    """
    inserted = {"categories": 0, "services": 0}
    with engine.begin() as conn:
        # categories
        cats = conn.execute(
            sql_text("""
            SELECT DISTINCT TRIM(category) AS n FROM vendors
            WHERE category IS NOT NULL AND TRIM(category) <> ''
        """)
        ).fetchall()
        for (n,) in cats:
            conn.execute(sql_text("INSERT OR IGNORE INTO categories(name) VALUES(:n)"), {"n": n})
            # sqlite doesn't give rowcount reliably on OR IGNORE; compute by checking existence if needed
        inserted["categories"] = len(cats)  # upper bound; harmless

        # services
        svcs = conn.execute(
            sql_text("""
            SELECT DISTINCT TRIM(service) AS n FROM vendors
            WHERE service IS NOT NULL AND TRIM(service) <> ''
        """)
        ).fetchall()
        for (n,) in svcs:
            conn.execute(sql_text("INSERT OR IGNORE INTO services(name) VALUES(:n)"), {"n": n})
        inserted["services"] = len(svcs)

    return inserted


# ---------- Seed if empty (one-time) ----------
def _seed_if_empty(eng=None) -> None:
    """Seed vendors from CSV when table exists but has 0 rows."""
    allow = int(str(st.secrets.get("ALLOW_SEED_IMPORT", "0")).strip() or "0") == 1
    if not allow:
        return
    seed_csv = str(st.secrets.get("SEED_CSV", "data/providers_seed.csv"))

    # Resolve an Engine if one wasn't provided
    eng = _ensure_engine(eng)
    if eng is None:
        return


    # Unwrap common patterns: (engine, flags), {"engine": eng}, etc.
    if isinstance(eng, tuple) and len(eng) > 0:
        eng = eng[0]
    elif isinstance(eng, dict) and "engine" in eng:
        eng = eng["engine"]

    if not hasattr(eng, "begin"):
        st.warning(f"Seed-if-empty skipped: engine object invalid ({type(eng)!r}).")
        return

    try:
        # Check table presence and row count
        with eng.connect() as cx:
            tables = [r[0] for r in cx.exec_driver_sql(
                "SELECT name FROM sqlite_master WHERE type='table'"
            ).all()]
            if "vendors" not in tables:
                return  # respect prod guard: do not create vendors here

            count = cx.exec_driver_sql("SELECT COUNT(*) FROM vendors").scalar() or 0
            if count > 0:
                return  # nothing to do

        # Load CSV
        df = pd.read_csv(seed_csv)

        # Validate/normalize columns
        expected = {
            "business_name", "category", "service", "phone", "contact_name",
            "address", "website", "email", "notes", "keywords"
        }
        missing = expected - set(map(str, df.columns))
        if missing:
            st.warning(f"Seed skipped: CSV missing columns: {sorted(missing)}")
            return

        # Optional light cleanup
        for col in df.columns:
            if df[col].dtype == object:
                df[col] = (
                    df[col].astype(str)
                    .str.replace(r"\s+", " ", regex=True)
                    .str.strip()
                )

        # Insert rows
        with eng.begin() as cx:
            df.to_sql("vendors", cx.connection, if_exists="append", index=False)

        st.success(f"Seeded vendors from {seed_csv}")
    except Exception as e:
        st.warning(f"Seed-if-empty skipped: {e}")



        # Unwrap common patterns: (engine, flags), {"engine": eng}, etc.
        if isinstance(eng, tuple) and len(eng) > 0:
            eng = eng[0]
        elif isinstance(eng, dict) and "engine" in eng:
            eng = eng["engine"]

        if not hasattr(eng, "begin"):
            st.warning(f"Seed-if-empty skipped: engine object invalid ({type(eng)!r}).")
            return

        # --- ensure minimal schema BEFORE any queries (idempotent) ---
        try:
            with eng.begin() as cx:
                cx.exec_driver_sql("""
                    CREATE TABLE IF NOT EXISTS vendors (
                        id INTEGER PRIMARY KEY AUTOINCREMENT,
                        category TEXT NOT NULL,
                        service  TEXT,
                        business_name TEXT NOT NULL,
                        contact_name  TEXT,
                        phone   TEXT,
                        address TEXT,
                        website TEXT,
                        notes   TEXT,
                        keywords TEXT,
                        created_at TEXT,
                        updated_at TEXT,
                        updated_by TEXT
                    );
                """)

                cx.exec_driver_sql(
                    "CREATE TABLE IF NOT EXISTS categories (id INTEGER PRIMARY KEY, name TEXT UNIQUE NOT NULL);"
                )
                cx.exec_driver_sql(
                    "CREATE TABLE IF NOT EXISTS services   (id INTEGER PRIMARY KEY, name TEXT UNIQUE NOT NULL);"
                )
                cx.exec_driver_sql(
                    "CREATE INDEX IF NOT EXISTS idx_vendors_bus ON vendors(business_name);"
                )
                cx.exec_driver_sql(
                    "CREATE INDEX IF NOT EXISTS idx_vendors_cat ON vendors(category);"
                )
                cx.exec_driver_sql(
                    "CREATE INDEX IF NOT EXISTS idx_vendors_svc ON vendors(service);"
                )
                cx.exec_driver_sql(
                    "CREATE INDEX IF NOT EXISTS idx_vendors_kw  ON vendors(keywords);"
                )
        except Exception as e:
            st.warning(f"Seed-if-empty skipped (schema create failed): {e}")
            return

        # --- proceed only if table exists and is empty ---
        try:
            with eng.begin() as cx:
                cnt = cx.exec_driver_sql("SELECT COUNT(1) FROM vendors").scalar()
        except Exception as e:
            st.warning(f"Seed-if-empty skipped (cannot COUNT vendors): {e}")
            return

        if cnt and int(cnt) > 0:
            return  # already has rows

       
        if not os.path.exists(seed_csv):
            st.warning(f"SEED_CSV not found: {seed_csv}")
            return

        df = pd.read_csv(seed_csv)

        # Map CSV headers to table columns as needed
        df = df.rename(
            columns={
                "contact name": "contact_name",
                "email address": "email",  # harmless if vendors has no 'email' column (we won't insert it)
            }
        )

        # Columns we will insert into the vendors table
        keep = [
            "category",
            "service",
            "business_name",
            "contact_name",
            "phone",
            "address",
            "website",
            "notes",
            "keywords",
        ]

        # Ensure every required column exists; fill missing with ""
        for col in keep:
            if col not in df.columns:
                df[col] = ""

        # Basic cleanup + type coercions
        df = df.fillna("")

        # Normalize phone to digits-only strings (handles floats like 2105380777.0)
        import re

        def _digits_only(x):
            s = str(x).strip()
            if s.endswith(".0"):
                s = s[:-2]
            return re.sub(r"\D+", "", s)

        if "phone" in df.columns:
            df["phone"] = df["phone"].apply(_digits_only)

        # Force strings for text columns
        for col in [
            "category",
            "service",
            "business_name",
            "contact_name",
            "address",
            "website",
            "notes",
            "keywords",
        ]:
            if col in df.columns:
                df[col] = df[col].astype(str)

        st.warning(f"Seed-if-empty skipped: {e}")


# (moved) _seed_if_empty() will be invoked after ensure_schema(engine) below.

# ---------- end seed-if-empty ----------

# --- Add/Edit form submit ----------------------------------------------------
if "submit_ctx" not in st.session_state:
    st.session_state["submit_ctx"] = {}

submit = st.session_state.get("_do_submit", False)

if submit:
    # Collect form fields (adapt keys to your form variable names)
    business_name = (st.session_state.get("business_name") or "").strip()
    category = (st.session_state.get("category") or "").strip()
    service = (st.session_state.get("service") or "").strip()
    contact_name = (st.session_state.get("contact_name") or "").strip()
    phone_raw = (st.session_state.get("phone") or "").strip()
    email = (st.session_state.get("email") or "").strip()
    website = (st.session_state.get("website") or "").strip()
    address = (st.session_state.get("address") or "").strip()
    city = (st.session_state.get("city") or "").strip()
    state = (st.session_state.get("state") or "").strip()
    zip_code = (st.session_state.get("zip") or "").strip()
    notes = (st.session_state.get("notes") or "").strip()
    keywords = (st.session_state.get("keywords") or "").strip()
    ckw_manual_extra = (st.session_state.get("ckw_manual_extra") or "").strip()

    def _digits_only(s: str) -> str:
        return "".join(ch for ch in str(s) if ch.isdigit())

    phone_digits = _digits_only(phone_raw)
    phone_fmt = (
        f"({phone_digits[0:3]}) {phone_digits[3:6]}-{phone_digits[6:10]}"
        if len(phone_digits) == 10 else phone_raw
    )

    form_values_dict = {
        "business_name": business_name,
        "category": category,
        "service": service,
        "contact_name": contact_name,
        "phone": phone_digits,
        "phone_fmt": phone_fmt,
        "email": email,
        "website": website,
        "address": address,
        "city": city,
        "state": state or "TX",
        "zip": zip_code,
        "notes": notes,
        "keywords": keywords,
        "ckw_locked": 0,
        "ckw_manual_extra": ckw_manual_extra,
        "updated_at": datetime.utcnow().isoformat(timespec="seconds"),
    }

    # Compute CKW for this one row
    try:
        ckw, ver = _ckw_for_form_row(form_values_dict)
    except Exception:
        parts = [business_name, category, service, keywords, ckw_manual_extra, notes]
        ckw, ver = (" ".join(p for p in parts if p).strip(), 1)

    form_values_dict["computed_keywords"] = ckw
    form_values_dict["ckw_version"] = ver

    try:
        eng = get_engine()
   # <--- IMPORTANT: use module-global engine
        vendor_id = st.session_state.get("edit_vendor_id")

        if vendor_id:
            with eng.begin() as cx:
                cx.execute(
                    sql_text(
                        """
                        UPDATE vendors
                        SET business_name=:business_name,
                            category=:category,
                            service=NULLIF(:service,''),
                            contact_name=:contact_name,
                            phone=:phone,
                            phone_fmt=:phone_fmt,
                            email=:email,
                            website=:website,
                            address=:address,
                            city=:city,
                            state=:state,
                            zip=:zip,
                            notes=:notes,
                            keywords=:keywords,
                            computed_keywords=:computed_keywords,
                            ckw_version=:ckw_version,
                            ckw_locked=:ckw_locked,
                            ckw_manual_extra=:ckw_manual_extra,
                            updated_at=:updated_at
                        WHERE id=:id
                        """
                    ),
                    {**form_values_dict, "id": int(vendor_id)},
                )
            st.success("Provider updated.")
        else:
            with eng.begin() as cx:
                cx.execute(
                    sql_text(
                        """
                        INSERT INTO vendors (
                            category, service, business_name, contact_name,
                            phone, phone_fmt, email, website, address,
                            city, state, zip, notes, keywords,
                            computed_keywords, ckw_version, ckw_locked,
                            ckw_manual_extra,
                            created_at, updated_at, updated_by
                        )
                        VALUES (
                            :category, NULLIF(:service,''), :business_name, :contact_name,
                            :phone, :phone_fmt, :email, :website, :address,
                            :city, :state, :zip, :notes, :keywords,
                            :computed_keywords, :ckw_version, :ckw_locked,
                            :ckw_manual_extra,
                            CURRENT_TIMESTAMP, :updated_at, 'form'
                        )
                        """
                    ),
                    form_values_dict,
                )
            st.success("Provider added.")

        try:
            st.cache_data.clear()
        except Exception:
            pass

        st.session_state["DATA_VER"] = st.session_state.get("DATA_VER", 0) + 1

    except Exception as ex:
        st.error(f"Database write failed: {ex}")
# --- end Add/Edit form submit ------------------------------------------------


def _normalize_phone(val: str | None) -> str:
    if not val:
        return ""
    digits = re.sub(r"\D", "", str(val))
    if len(digits) == 11 and digits.startswith("1"):
        digits = digits[1:]
    return digits if len(digits) == 10 else digits


def _format_phone(val: str | None) -> str:
    s = re.sub(r"\D", "", str(val or ""))
    if len(s) == 10:
        return f"({s[0:3]}) {s[3:6]}-{s[6:10]}"
    return (val or "").strip()


def _sanitize_url(url: str | None) -> str:
    if not url:
        return ""
    url = url.strip()
    if url and not re.match(r"^https?://", url, re.I):
        url = "https://" + url
    return url
# ────────────────────────────────────────────────────────────────────────────
def load_df(engine: Engine) -> pd.DataFrame:
    with engine.begin() as conn:
        df = pd.read_sql(sql_text("SELECT * FROM vendors ORDER BY lower(business_name)"), conn)

    for col in [
        "contact_name",
        "phone",
        "address",
        "website",
        "notes",
        "keywords",
        "service",
        "created_at",
        "updated_at",
        "updated_by",
    ]:
        if col not in df.columns:
            df[col] = ""

    # Display-friendly phone; storage remains digits
    df["phone_fmt"] = df["phone"].apply(_format_phone)

    return df


def list_names(engine: Engine, table: str) -> list[str]:
    with engine.begin() as conn:
        rows = conn.execute(sql_text(f"SELECT name FROM {table} ORDER BY lower(name)")).fetchall()
    return [r[0] for r in rows]


def usage_count(engine: Engine, col: str, name: str) -> int:
    with engine.begin() as conn:
        cnt = conn.execute(
            sql_text(f"SELECT COUNT(*) FROM vendors WHERE {col} = :n"), {"n": name}
        ).scalar()
    return int(cnt or 0)


# -----------------------------
# CSV Restore helpers (append-only, ID-checked)
# -----------------------------
def _get_table_columns(engine: Engine, table: str) -> list[str]:
    with engine.connect() as conn:
        res = conn.execute(sql_text(f"SELECT * FROM {table} LIMIT 0"))
        return list(res.keys())


def _fetch_existing_ids(engine: Engine, table: str = "vendors") -> set[int]:
    with engine.connect() as conn:
        rows = conn.execute(sql_text(f"SELECT id FROM {table}")).all()
    return {int(r[0]) for r in rows if r[0] is not None}


def _prepare_csv_for_append(
    engine: Engine,
    csv_df: pd.DataFrame,
    *,
    normalize_phone: bool,
    trim_strings: bool,
    treat_missing_id_as_autoincrement: bool,
) -> tuple[pd.DataFrame, pd.DataFrame, list[int], list[str]]:
    """
    Returns: (with_id_df, without_id_df, rejected_existing_ids, insertable_columns)
    DataFrames are already filtered to allowed columns and safe to insert.
    """
    df = csv_df.copy()

    # Trim strings
    if trim_strings:
        for c in df.columns:
            if pd.api.types.is_object_dtype(df[c]):
                df[c] = df[c].astype(str).str.strip()

    # Normalize phone to digits
    if normalize_phone and "phone" in df.columns:
        df["phone"] = df["phone"].astype(str).str.replace(r"\D+", "", regex=True)

    db_cols = _get_table_columns(engine, "vendors")
    insertable_cols = [c for c in df.columns if c in db_cols]

    # Required columns present?
    missing_req = [c for c in REQUIRED_VENDOR_COLUMNS if c not in df.columns]
    if missing_req:
        raise ValueError(f"Missing required column(s) in CSV: {missing_req}")

    # Handle id column
    has_id = "id" in df.columns
    existing_ids = _fetch_existing_ids(engine)

    if has_id:
        df["id"] = pd.to_numeric(df["id"], errors="coerce").astype("Int64")
        # Reject rows colliding with existing ids
        mask_conflict = df["id"].notna() & df["id"].astype("Int64").astype(
            "int", errors="ignore"
        ).isin(existing_ids)
        rejected_existing_ids = df.loc[mask_conflict, "id"].dropna().astype(int).tolist()
        df_ok = df.loc[~mask_conflict].copy()

        # Split by having id vs. not
        with_id_df = df_ok[df_ok["id"].notna()].copy()
        without_id_df = (
            df_ok[df_ok["id"].isna()].copy()
            if treat_missing_id_as_autoincrement
            else pd.DataFrame(columns=df.columns)
        )
    else:
        rejected_existing_ids = []
        with_id_df = pd.DataFrame(columns=df.columns)
        without_id_df = df.copy()

    # Limit to insertable columns and coerce NaN->None for DB
    def _prep_cols(d: pd.DataFrame, drop_id: bool) -> pd.DataFrame:
        cols = [c for c in insertable_cols if (c != "id" if drop_id else True)]
        if not cols:
            return pd.DataFrame(columns=[])
        dd = d[cols].copy()
        for c in cols:
            dd[c] = dd[c].where(pd.notnull(dd[c]), None)
        return dd

    with_id_df = _prep_cols(with_id_df, drop_id=False)
    without_id_df = _prep_cols(without_id_df, drop_id=True)

    # Duplicate ids inside the CSV itself?
    if "id" in csv_df.columns:
        dup_ids = (
            csv_df["id"]
            .pipe(pd.to_numeric, errors="coerce")
            .dropna()
            .astype(int)
            .duplicated(keep=False)
        )
        if dup_ids.any():
            dups = sorted(csv_df.loc[dup_ids, "id"].dropna().astype(int).unique().tolist())
            raise ValueError(f"Duplicate id(s) inside CSV: {dups}")

    return with_id_df, without_id_df, rejected_existing_ids, insertable_cols


def _execute_append_only(
    engine: Engine,
    with_id_df: pd.DataFrame,
    without_id_df: pd.DataFrame,
    insertable_cols: list[str],
) -> int:
    """Executes INSERTs in a single transaction. Returns total inserted rows."""
    inserted = 0
    with engine.begin() as conn:
        # with explicit id
        if not with_id_df.empty:
            cols = list(with_id_df.columns)  # includes 'id' by construction
            placeholders = ", ".join(":" + c for c in cols)
            stmt = sql_text(f"INSERT INTO vendors ({', '.join(cols)}) VALUES ({placeholders})")
            conn.execute(stmt, with_id_df.to_dict(orient="records"))
            inserted += len(with_id_df)

        # without id (autoincrement)
        if not without_id_df.empty:
            cols = list(without_id_df.columns)  # 'id' removed already
            placeholders = ", ".join(":" + c for c in cols)
            stmt = sql_text(f"INSERT INTO vendors ({', '.join(cols)}) VALUES ({placeholders})")
            conn.execute(stmt, without_id_df.to_dict(orient="records"))
            inserted += len(without_id_df)

    return inserted

# Patch 5 (2025-10-24): PAGE_SIZE from secrets (bounded, session-backed)
# Reads PAGE_SIZE from st.secrets (int), bounds it [20..1000], default 200,
# exposes get_page_size() and caches it in st.session_state["PAGE_SIZE"].
# ─────────────────────────────────────────────────────────────────────────────
import streamlit as _st_ps


def _coerce_int(_v, _default):
    try:
        if isinstance(_v, (int, float)):
            return int(_v)
        if isinstance(_v, str) and _v.strip().lstrip("+-").isdigit():
            return int(_v.strip())
    except Exception:
        pass
    return int(_default)


def _ensure_page_size_in_state():
    try:
        sec = _st_ps.secrets
    except Exception:
        sec = {}
    raw = sec.get("PAGE_SIZE", 200)
    n = _coerce_int(raw, 200)
    n = max(20, min(1000, n))
    _st_ps.session_state["PAGE_SIZE"] = n


def get_page_size() -> int:
    """Return the effective PAGE_SIZE (from secrets, bounded)."""
    v = _st_ps.session_state.get("PAGE_SIZE")
    if isinstance(v, int) and 20 <= v <= 1000:
        return v
    _ensure_page_size_in_state()
    return int(_st_ps.session_state.get("PAGE_SIZE", 200))


# Patch 11 (2025-10-24): redefine _filter_df_by_query to be case-insensitive
# Later defs override earlier ones at import-time; existing call sites will use
# this version. Behavior: prefer 'computed_keywords' when non-empty, else
# fallback to '_blob', else minimal join of selected text columns. Matching is
# done against a lowercased, whitespace-collapsed source string.
# ─────────────────────────────────────────────────────────────────────────────


def _filter_df_by_query(df: pd.DataFrame, qq: str | None) -> pd.DataFrame:
    """
    CKW-first, case-insensitive filter.
    Priority:
      1) computed_keywords if present and non-empty
      2) minimal join of common text columns (fallback)
    No regex; whitespace collapsed; safe per-column coercions.
    """
    try:
        if df is None or getattr(df, "empty", True):
            return df
        s = "" if qq is None else str(qq).strip().lower()
        if s == "":
            return df

        cols = set(map(str, getattr(df, "columns", [])))

        def _minimal_src(_df: pd.DataFrame) -> pd.Series:
            pick = [c for c in ("business_name", "category", "service", "notes", "keywords") if c in cols]
            if pick:
                ser = _df[pick].astype("string").fillna("").agg(" ".join, axis=1)
            else:
                ser = pd.Series([""] * len(_df), index=_df.index, dtype="string")
            return ser

        if "computed_keywords" in cols:
            ckw = df["computed_keywords"].astype("string").fillna("")
            base = ckw.where(ckw.str.len() > 0, _minimal_src(df))
        else:
            base = _minimal_src(df)

        src = (
            base.astype("string")
            .fillna("")
            .str.lower()
            .str.replace(r"\s+", " ", regex=True)
            .str.strip()
        )
        mask = src.str.contains(s, regex=False, na=False)
        return df.loc[mask]
    except Exception as _e:
        try:
            st.session_state["_filter_df_error"] = str(_e)
        except Exception:
            pass
        return df

engine, engine_info = build_engine()
st.session_state.get("_ckw_schema_ensure", _ensure_ckw_column_and_index)(engine)
try:
    st.session_state["_ENGINE"] = engine
except Exception:
    pass
ensure_schema(engine)
_seed_if_empty(engine)


try:
    sync_reference_tables(engine)
except Exception as _e:
    # Non-fatal; UI still works without ref tables populated
    pass

st.session_state.get("_ckw_schema_ensure", lambda *_: False)(engine)
try:
    _ensure_ckw_column_and_index(engine)
except Exception:
    pass

# Apply WAL PRAGMAs for local SQLite (not libsql driver)
try:
    if not engine_info.get("using_remote", False) and engine_info.get("driver", "") != "libsql":
        with engine.begin() as _conn:
            _conn.exec_driver_sql("PRAGMA journal_mode=WAL;")
            _conn.exec_driver_sql("PRAGMA synchronous=NORMAL;")
except Exception:
    pass

_tabs = st.tabs(
    [
        "Browse Vendors",
        "Add / Edit / Delete Vendor",
        "Category Admin",
        "Service Admin",
        "Maintenance",
        "Debug",
    ]
)
# --- HCR: Help — Browse -----------------------------------------------------
_show_help = bool(st.secrets.get("SHOW_BROWSE_HELP", False))
if _show_help:
    help_md = st.secrets.get("BROWSE_HELP_MD", "")
    help_file = st.secrets.get("BROWSE_HELP_FILE", "")
    if not help_md and help_file:
        try:
            import pathlib
            help_md = pathlib.Path(help_file).read_text(encoding="utf-8")
        except Exception:
            help_md = f"_Could not read help file: {help_file}_"
    with st.expander("Help — Browse", expanded=False):
        st.markdown(help_md or "_No help text configured in secrets._")
# ----------------------------------------------------------------------------

# Show a one-line runtime banner on the first tab for quick verification
with _tabs[0]:
    _debug_where_am_i()
    st.caption(
        f"DB in use: {engine_info.get('sqlalchemy_url')}  •  remote={engine_info.get('using_remote')}"
    )
with _tabs[0]:
    st.session_state.get("_browse_help_render", lambda: None)()


# ---------- Browse
with _tabs[0]:
    df = load_df(engine)
    ckw_ok = _has_ckw_column(engine)
    st.caption(f"CKW column present: {ckw_ok}")
    # CKW schema tool (guarded)
    if not ckw_ok:
        with st.expander("Schema tools — Computed Keywords (CKW)", expanded=False):
            st.warning("This will ALTER TABLE to add a 'ckw' TEXT column and create an index.")
            if st.button("Add 'ckw' column + index", type="primary"):
                if _ensure_ckw_column_and_index(engine):
                    st.success("CKW column/index created. Reload the page.")
                else:
                    st.info("No changes made (already present or failed).")

    # Help — Browse
    if st.secrets.get("SHOW_BROWSE_HELP", False):
        help_md = st.secrets.get("BROWSE_HELP_MD") or ""
        st.expander("Help — Browse", expanded=False).markdown(help_md or "_No help configured._")

    # exact-pixel widths + horiz scroll
    try:
        _df_show = filtered
    except NameError:
        _df_show = df

    view_cols_pref = [
    "business_name","category","service","phone_fmt",
    "contact_name","website","notes","keywords","ckw"
    ]

    view_cols = [c for c in view_cols_pref if c in _df_show.columns]
    if not view_cols:
        view_cols = list(_df_show.columns)

    colcfg = _column_config_from_secrets(view_cols)
    # CKW-first filter if a search query `q` exists
    try:
        _q = q  # if not defined, NameError -> skip
    except NameError:
        _q = ""
    if isinstance(_q, str) and _q.strip():
        _df_show = _filter_df_ckw_first(_df_show, _q)

# --- HScroll wrapper for Browse table (+ Help + pixel widths) ---

# Optional top-of-browse help, driven by secrets
try:
    if st.secrets.get("SHOW_BROWSE_HELP", False):
        from pathlib import Path
        help_md = st.secrets.get("BROWSE_HELP_MD", "")
        help_file = st.secrets.get("BROWSE_HELP_FILE", "")
        with st.expander("Help — Browse", expanded=False):
            if isinstance(help_md, str) and help_md.strip():
                st.markdown(help_md)
            elif isinstance(help_file, str) and help_file.strip():
                try:
                    st.markdown(Path(help_file).read_text(encoding="utf-8"))
                except Exception as _e:
                    st.info(f"Help file not found or unreadable: {help_file} ({_e})")
            else:
                st.info("Configure BROWSE_HELP_MD or BROWSE_HELP_FILE in secrets.")
except Exception:
    # Never let help rendering break the page
    pass

st.markdown('<div style="width:100%; overflow-x:auto;">', unsafe_allow_html=True)

# Resolve a table DataFrame that actually exists in scope
try:
    _table = filtered  # preferred
except NameError:
    try:
        _table = df     # common fallback
    except NameError:
        try:
            _table = vdf  # legacy fallback
        except NameError:
            _table = None

if _table is None:
    st.warning("Browse table not available (no DataFrame found).")
else:
    _view = _table[view_cols] if set(view_cols).issubset(_table.columns) else _table

    # Build Streamlit column_config from secrets (exact pixel widths)
    col_cfg = {}
    try:
        _w = st.secrets.get("COLUMN_WIDTHS_PX_ADMIN", {})
        if isinstance(_w, dict):
            for _col, _px in _w.items():
                try:
                    _wpx = int(_px)
                except Exception:
                    continue
                if _col in _view.columns:
                    col_cfg[_col] = st.column_config.Column(width=_wpx)
    except Exception:
        # widths are optional; continue without them
        pass

        st.dataframe(
            data=_view,
            use_container_width=False,            # keep False so pixel widths apply
            column_config=col_cfg if col_cfg else None,
            height=min(900, 48 + (len(_view) + 1) * 28),  # modest auto-height cap
        )

        # Close the h-scroll wrapper and add CSV export (still inside the 'else:' block)
        st.markdown('</div>', unsafe_allow_html=True)
        # --- End HScroll wrapper ---

        # CSV export of the filtered view
        ts = datetime.utcnow().strftime("%Y%m%d-%H%M%S")
        _csv_bytes = _view.to_csv(index=False).encode("utf-8")
        st.download_button(
            "Download filtered view (CSV)",
            data=_csv_bytes,
            file_name=f"providers_{ts}.csv",
            mime="text/csv",
        )

# ---------- Add/Edit/Delete Vendor
with _tabs[1]:
    # ===== Add Vendor =====
    st.subheader("Add Vendor")
    _init_add_form_defaults()
    _apply_add_reset_if_needed()  # apply queued reset BEFORE creating widgets

    cats = list_names(engine, "categories")
    servs = list_names(engine, "services")

    add_form_key = f"add_vendor_form_{st.session_state['add_form_version']}"
    with st.form(add_form_key, clear_on_submit=False):
        col1, col2 = st.columns(2)
        with col1:
            st.text_input("Provider *", key="add_business_name")

            # Category select—options include "" placeholder; we DON'T pass index when using session state
            _add_cat_options = [""] + (cats or [])
            if (st.session_state.get("add_category") or "") not in _add_cat_options:
                st.session_state["add_category"] = ""
            st.selectbox(
                "Category *",
                options=_add_cat_options,
                key="add_category",
                placeholder="Select category",
            )

            # Service select—same pattern
            _add_svc_options = [""] + (servs or [])
            if (st.session_state.get("add_service") or "") not in _add_svc_options:
                st.session_state["add_service"] = ""
            st.selectbox("Service (optional)", options=_add_svc_options, key="add_service")

            st.text_input("Contact Name", key="add_contact_name")
            st.text_input("Phone (10 digits or blank)", key="add_phone")
        with col2:
            st.text_area("Address", height=80, key="add_address")
            st.text_input("Website (https://…)", key="add_website")
            st.text_area("Notes", height=100, key="add_notes")
            st.text_input("Keywords (comma separated)", key="add_keywords")

        submitted = st.form_submit_button("Add Vendor")

    if submitted:
        add_nonce = _nonce("add")
        if st.session_state.get("add_last_done") == add_nonce:
            st.info("Add already processed.")
            st.stop()

        business_name = (st.session_state["add_business_name"] or "").strip()
        category = (st.session_state["add_category"] or "").strip()
        service = (st.session_state["add_service"] or "").strip()
        contact_name = (st.session_state["add_contact_name"] or "").strip()
        phone_norm = _normalize_phone(st.session_state["add_phone"])
        address = (st.session_state["add_address"] or "").strip()
        website = _sanitize_url(st.session_state["add_website"])
        notes = (st.session_state["add_notes"] or "").strip()
        keywords = (st.session_state["add_keywords"] or "").strip()

        # Minimal-change validation: phone must be 10 digits or blank
        if phone_norm and len(phone_norm) != 10:
            st.error("Phone must be 10 digits or blank.")
        elif not business_name or not category:
            st.error("Business Name and Category are required.")
        else:
            try:
                now = datetime.utcnow().isoformat(timespec="seconds")
                _exec_with_retry(
                    engine,
                    """
                    INSERT INTO vendors(category, service, business_name, contact_name, phone, address,
                                        website, notes, keywords, created_at, updated_at, updated_by)
                    VALUES(:category, NULLIF(:service, ''), :business_name, :contact_name, :phone, :address,
                           :website, :notes, :keywords, :now, :now, :user)
                    """,
                    {
                        "category": category,
                        "service": service,
                        "business_name": business_name,
                        "contact_name": contact_name,
                        "phone": phone_norm,
                        "address": address,
                        "website": website,
                        "notes": notes,
                        "keywords": keywords,
                        "now": now,
                        "user": os.getenv("USER", "admin"),
                    },
                )
                st.session_state["add_last_done"] = add_nonce
                st.success(f"Vendor added: {business_name}")
                _queue_add_form_reset()
                _nonce_rotate("add")
                st.rerun()
            except Exception as e:
                st.error(f"Add failed: {e}")

    st.divider()
    st.subheader("Edit / Delete Vendor")

    df_all = load_df(engine)

    if df_all.empty:
        st.info("No vendors yet. Use 'Add Vendor' above to create your first record.")
    else:
        # Init + apply resets BEFORE rendering widgets
        _init_edit_form_defaults()
        _init_delete_form_defaults()
        _apply_edit_reset_if_needed()
        _apply_delete_reset_if_needed()

        # ----- EDIT: ID-backed selection with format_func -----
        ids = df_all["id"].astype(int).tolist()
        id_to_row = {int(r["id"]): r for _, r in df_all.iterrows()}

        def _fmt_vendor(i: int | None) -> str:
            if i is None:
                return "— Select —"
            r = id_to_row.get(int(i), None)
            if r is None:
                return f"{i}"
            cat = r.get("category") or ""
            svc = r.get("service") or ""
            tail = " / ".join([x for x in (cat, svc) if x]).strip(" /")
            name = str(r.get("business_name") or "")
            return f"{name} — {tail}" if tail else name

        st.selectbox(
            "Select provider to edit (type to search)",
            options=[None] + ids,
            format_func=_fmt_vendor,
            key="edit_vendor_id",
        )

        # Prefill only when selection changes
        if st.session_state["edit_vendor_id"] is not None:
            if st.session_state["edit_last_loaded_id"] != st.session_state["edit_vendor_id"]:
                row = id_to_row[int(st.session_state["edit_vendor_id"])]
                st.session_state.update(
                    {
                        "edit_business_name": row.get("business_name") or "",
                        "edit_category": row.get("category") or "",
                        "edit_service": row.get("service") or "",
                        "edit_contact_name": row.get("contact_name") or "",
                        "edit_phone": row.get("phone") or "",
                        "edit_address": row.get("address") or "",
                        "edit_website": row.get("website") or "",
                        "edit_notes": row.get("notes") or "",
                        "edit_keywords": row.get("keywords") or "",
                        "edit_row_updated_at": row.get("updated_at") or "",
                        "edit_last_loaded_id": st.session_state["edit_vendor_id"],
                    }
                )

        # -------- Edit form --------
        edit_form_key = f"edit_vendor_form_{st.session_state['edit_form_version']}"
        with st.form(edit_form_key, clear_on_submit=False):
            col1, col2 = st.columns(2)
            with col1:
                st.text_input("Provider *", key="edit_business_name")

                cats = list_names(engine, "categories")
                servs = list_names(engine, "services")

                _edit_cat_options = [""] + (cats or [])
                if (st.session_state.get("edit_category") or "") not in _edit_cat_options:
                    st.session_state["edit_category"] = ""
                st.selectbox(
                    "Category *",
                    options=_edit_cat_options,
                    key="edit_category",
                    placeholder="Select category",
                )

                _edit_svc_options = [""] + (servs or [])
                if (st.session_state.get("edit_service") or "") not in _edit_svc_options:
                    st.session_state["edit_service"] = ""
                st.selectbox("Service (optional)", options=_edit_svc_options, key="edit_service")

                st.text_input("Contact Name", key="edit_contact_name")
                st.text_input("Phone (10 digits or blank)", key="edit_phone")
            with col2:
                st.text_area("Address", height=80, key="edit_address")
                st.text_input("Website (https://…)", key="edit_website")
                st.text_area("Notes", height=100, key="edit_notes")
                st.text_input("Keywords (comma separated)", key="edit_keywords")

            edited = st.form_submit_button("Save Changes")

        if edited:
            edit_nonce = _nonce("edit")
            if st.session_state.get("edit_last_done") == edit_nonce:
                st.info("Edit already processed.")
                st.stop()

            vid = st.session_state.get("edit_vendor_id")
            if vid is None:
                st.error("Select a vendor first.")
            else:
                bn = (st.session_state["edit_business_name"] or "").strip()
                cat = (st.session_state["edit_category"] or "").strip()
                phone_norm = _normalize_phone(st.session_state["edit_phone"])
                if phone_norm and len(phone_norm) != 10:
                    st.error("Phone must be 10 digits or blank.")
                elif not bn or not cat:
                    st.error("Business Name and Category are required.")
                else:
                    try:
                        prev_updated = st.session_state.get("edit_row_updated_at") or ""
                        now = datetime.utcnow().isoformat(timespec="seconds")
                        res = _exec_with_retry(
                            engine,
                            """
                            UPDATE vendors
                               SET category=:category,
                                   service=NULLIF(:service, ''),
                                   business_name=:business_name,
                                   contact_name=:contact_name,
                                   phone=:phone,
                                   address=:address,
                                   website=:website,
                                   notes=:notes,
                                   keywords=:keywords,
                                   updated_at=:now,
                                   updated_by=:user
                             WHERE id=:id AND (updated_at=:prev_updated OR :prev_updated='')
                        """,
                            {
                                "category": cat,
                                "service": (st.session_state["edit_service"] or "").strip(),
                                "business_name": bn,
                                "contact_name": (
                                    st.session_state["edit_contact_name"] or ""
                                ).strip(),
                                "phone": phone_norm,
                                "address": (st.session_state["edit_address"] or "").strip(),
                                "website": _sanitize_url(st.session_state["edit_website"]),
                                "notes": (st.session_state["edit_notes"] or "").strip(),
                                "keywords": (st.session_state["edit_keywords"] or "").strip(),
                                "now": now,
                                "user": os.getenv("USER", "admin"),
                                "id": int(vid),
                                "prev_updated": prev_updated,
                            },
                        )
                        rowcount = res.rowcount or 0

                        if rowcount == 0:
                            st.warning(
                                "No changes applied (stale selection or already updated). Refresh and try again."
                            )
                        else:
                            st.session_state["edit_last_done"] = edit_nonce
                            st.success(f"Vendor updated: {bn}")
                            _queue_edit_form_reset()
                            _nonce_rotate("edit")
                            st.rerun()
                    except Exception as e:
                        st.error(f"Update failed: {e}")

        st.markdown("---")
        # Use separate delete selection (ID-backed similar approach could be added later)
        sel_label_del = st.selectbox(
            "Select provider to delete (type to search)",
            options=["— Select —"] + [_fmt_vendor(i) for i in ids],
            key="delete_provider_label",
        )
        if sel_label_del != "— Select —":
            # map back to id cheaply
            rev = {_fmt_vendor(i): i for i in ids}
            st.session_state["delete_vendor_id"] = int(rev.get(sel_label_del))
        else:
            st.session_state["delete_vendor_id"] = None

        del_form_key = f"delete_vendor_form_{st.session_state['delete_form_version']}"
        with st.form(del_form_key, clear_on_submit=False):
            deleted = st.form_submit_button("Delete Vendor")

        if deleted:
            del_nonce = _nonce("delete")
            if st.session_state.get("delete_last_done") == del_nonce:
                st.info("Delete already processed.")
                st.stop()

            vid = st.session_state.get("delete_vendor_id")
            if vid is None:
                st.error("Select a vendor first.")
            else:
                try:
                    row = df_all.loc[df_all["id"] == int(vid)]
                    prev_updated = (row.iloc[0]["updated_at"] if not row.empty else "") or ""
                    res = _exec_with_retry(
                        engine,
                        """
                        DELETE FROM vendors
                         WHERE id=:id AND (updated_at=:prev_updated OR :prev_updated='')
                    """,
                        {"id": int(vid), "prev_updated": prev_updated},
                    )
                    rowcount = res.rowcount or 0

                    if rowcount == 0:
                        st.warning("No delete performed (stale selection). Refresh and try again.")
                    else:
                        st.session_state["delete_last_done"] = del_nonce
                        st.success("Vendor deleted.")
                        _queue_delete_form_reset()
                        _nonce_rotate("delete")
                        st.rerun()
                except Exception as e:
                    st.error(f"Delete failed: {e}")

# ---------- Category Admin
with _tabs[2]:
    st.caption("Category is required. Manage the reference list and reassign vendors safely.")
    _init_cat_defaults()
    _apply_cat_reset_if_needed()

    cats = list_names(engine, "categories")
    cat_opts = ["— Select —"] + cats  # sentinel first

    colA, colB = st.columns(2)
    with colA:
        st.subheader("Add Category")
        new_cat = st.text_input("New category name", key="cat_add")
        if st.button("Add Category", key="cat_add_btn"):
            if not (new_cat or "").strip():
                st.error("Enter a name.")
            else:
                try:
                    _exec_with_retry(
                        engine,
                        "INSERT OR IGNORE INTO categories(name) VALUES(:n)",
                        {"n": new_cat.strip()},
                    )
                    st.success("Added (or already existed).")
                    _queue_cat_reset()
                    st.rerun()
                except Exception as e:
                    st.error(f"Add category failed: {e}")

        st.subheader("Rename Category")
        if cats:
            old = st.selectbox("Current", options=cat_opts, key="cat_old")  # no index
            new = st.text_input("New name", key="cat_rename")
            if st.button("Rename", key="cat_rename_btn"):
                if old == "— Select —":
                    st.error("Pick a category to rename.")
                elif not (new or "").strip():
                    st.error("Enter a new name.")
                else:
                    try:
                        _exec_with_retry(
                            engine,
                            "UPDATE categories SET name=:new WHERE name=:old",
                            {"new": new.strip(), "old": old},
                        )
                        _exec_with_retry(
                            engine,
                            "UPDATE vendors SET category=:new WHERE category=:old",
                            {"new": new.strip(), "old": old},
                        )
                        st.success("Renamed and reassigned.")
                        _queue_cat_reset()
                        st.rerun()
                    except Exception as e:
                        st.error(f"Rename category failed: {e}")

    with colB:
        st.subheader("Delete / Reassign")
        if cats:
            tgt = st.selectbox("Category to delete", options=cat_opts, key="cat_del")  # no index
            if tgt == "— Select —":
                st.write("Select a category.")
            else:
                cnt = usage_count(engine, "category", tgt)
                st.write(f"In use by {cnt} vendor(s).")
                if cnt == 0:
                    if st.button("Delete category (no usage)", key="cat_del_btn"):
                        try:
                            _exec_with_retry(
                                engine, "DELETE FROM categories WHERE name=:n", {"n": tgt}
                            )
                            st.success("Deleted.")
                            _queue_cat_reset()
                            st.rerun()
                        except Exception as e:
                            st.error(f"Delete category failed: {e}")
                else:
                    repl_options = ["— Select —"] + [c for c in cats if c != tgt]
                    repl = st.selectbox(
                        "Reassign vendors to…", options=repl_options, key="cat_reassign_to"
                    )  # no index
                    if st.button("Reassign vendors then delete", key="cat_reassign_btn"):
                        if repl == "— Select —":
                            st.error("Choose a category to reassign to.")
                        else:
                            try:
                                _exec_with_retry(
                                    engine,
                                    "UPDATE vendors SET category=:r WHERE category=:t",
                                    {"r": repl, "t": tgt},
                                )
                                _exec_with_retry(
                                    engine, "DELETE FROM categories WHERE name=:t", {"t": tgt}
                                )
                                st.success("Reassigned and deleted.")
                                _queue_cat_reset()
                                st.rerun()
                            except Exception as e:
                                st.error(f"Reassign+delete failed: {e}")

# ---------- Service Admin
with _tabs[3]:
    st.caption("Service is optional on vendors. Manage the reference list here.")
    _init_svc_defaults()
    _apply_svc_reset_if_needed()

    servs = list_names(engine, "services")
    svc_opts = ["— Select —"] + servs  # sentinel first

    colA, colB = st.columns(2)
    with colA:
        st.subheader("Add Service")
        new_s = st.text_input("New service name", key="svc_add")
        if st.button("Add Service", key="svc_add_btn"):
            if not (new_s or "").strip():
                st.error("Enter a name.")
            else:
                try:
                    _exec_with_retry(
                        engine,
                        "INSERT OR IGNORE INTO services(name) VALUES(:n)",
                        {"n": new_s.strip()},
                    )
                    st.success("Added (or already existed).")
                    _queue_svc_reset()
                    st.rerun()
                except Exception as e:
                    st.error(f"Add service failed: {e}")

        st.subheader("Rename Service")
        if servs:
            old = st.selectbox("Current", options=svc_opts, key="svc_old")  # no index
            new = st.text_input("New name", key="svc_rename")
            if st.button("Rename Service", key="svc_rename_btn"):
                if old == "— Select —":
                    st.error("Pick a service to rename.")
                elif not (new or "").strip():
                    st.error("Enter a new name.")
                else:
                    try:
                        _exec_with_retry(
                            engine,
                            "UPDATE services SET name=:new WHERE name=:old",
                            {"new": new.strip(), "old": old},
                        )
                        _exec_with_retry(
                            engine,
                            "UPDATE vendors SET service=:new WHERE service=:old",
                            {"new": new.strip(), "old": old},
                        )
                        st.success(f"Renamed service: {old} → {new.strip()}")
                        _queue_svc_reset()
                        st.rerun()
                    except Exception as e:
                        st.error(f"Rename service failed: {e}")

    with colB:
        st.subheader("Delete / Reassign")
        if servs:
            tgt = st.selectbox("Service to delete", options=svc_opts, key="svc_del")  # no index
            if tgt == "— Select —":
                st.write("Select a service.")
            else:
                cnt = usage_count(engine, "service", tgt)
                st.write(f"In use by {cnt} vendor(s).")
                if cnt == 0:
                    if st.button("Delete service (no usage)", key="svc_del_btn"):
                        try:
                            _exec_with_retry(
                                engine, "DELETE FROM services WHERE name=:n", {"n": tgt}
                            )
                            st.success("Deleted.")
                            _queue_svc_reset()
                            st.rerun()
                        except Exception as e:
                            st.error(f"Delete service failed: {e}")
                else:
                    repl_options = ["— Select —"] + [s for s in servs if s != tgt]
                    repl = st.selectbox(
                        "Reassign vendors to…", options=repl_options, key="svc_reassign_to"
                    )  # no index
                    if st.button("Reassign vendors then delete service", key="svc_reassign_btn"):
                        if repl == "— Select —":
                            st.error("Choose a service to reassign to.")
                        else:
                            try:
                                _exec_with_retry(
                                    engine,
                                    "UPDATE vendors SET service=:r WHERE service=:t",
                                    {"r": repl, "t": tgt},
                                )
                                _exec_with_retry(
                                    engine, "DELETE FROM services WHERE name=:t", {"t": tgt}
                                )
                                st.success("Reassigned and deleted.")
                                _queue_svc_reset()
                                st.rerun()
                            except Exception as e:
                                st.error(f"Reassign+delete service failed: {e}")

# ---------- Maintenance
with _tabs[4]:
    st.caption("One-click cleanups for legacy data.")

    # Quick re-sync of reference tables
    if st.button("Backfill Categories/Services from Vendors"):
        try:
            out = sync_reference_tables(engine)
            st.success(
                f"Backfilled reference tables. (categories≈{out.get('categories', 0)}, services≈{out.get('services', 0)})"
            )
        except Exception as e:
            st.error(f"Backfill failed: {e}")

    st.subheader("Export / Import")

    # Export full, untruncated CSV of all columns/rows
    query = "SELECT * FROM vendors ORDER BY lower(business_name)"
    with engine.begin() as conn:
        full = pd.read_sql(sql_text(query), conn)
# --- Maintenance: CKW tools --------------------------------------------------
with st.expander("CKW — Recompute", expanded=False):
    st.caption("Rebuilds computed keywords.")
    c1, c2 = st.columns(2)
    if c1.button("Recompute Unlocked", help="Updates rows where ckw_locked = 0"):
        n = recompute_ckw_unlocked(get_engine())
        st.success(f"Recomputed CKW for {n} rows (unlocked).")
    if c2.button("Force Recompute ALL (override locks)", help="Updates every row, ignores locks"):
        n = recompute_ckw_all(get_engine())
        st.success(f"Force-recomputed CKW for {n} rows (ALL).")
# ---------------------------------------------------------------------------#

    # Dual exports: full dataset — formatted phones and digits-only
    full_formatted = full.copy()

    def _format_phone_digits(x: str | int | None) -> str:
        s = re.sub(r"\D+", "", str(x or ""))
        return f"({s[0:3]}) {s[3:6]}-{s[6:10]}" if len(s) == 10 else s

    if "phone" in full_formatted.columns:
        full_formatted["phone"] = full_formatted["phone"].apply(_format_phone_digits)

    colA, colB = st.columns([1, 1])
    with colA:
        st.download_button(
            "Export all vendors (formatted phones)",
            data=full_formatted.to_csv(index=False).encode("utf-8"),
            file_name=f"providers_{datetime.utcnow().strftime('%Y%m%d-%H%M%S')}.csv",
            mime="text/csv",
        )
    with colB:
        st.download_button(
            "Export all vendors (digits-only phones)",
            data=full.to_csv(index=False).encode("utf-8"),
            file_name=f"providers_raw_{datetime.utcnow().strftime('%Y%m%d-%H%M%S')}.csv",
            mime="text/csv",
        )

    # CSV Restore UI (Append-only, ID-checked)
    with st.expander("CSV Restore (Append-only, ID-checked)", expanded=False):
        st.caption(
            "WARNING: This tool only **appends** rows. "
            "Rows whose `id` already exists are **rejected**. No updates, no deletes."
        )
        uploaded = st.file_uploader(
            "Upload CSV to append into `vendors`", type=["csv"], accept_multiple_files=False
        )

        col1, col2, col3, col4 = st.columns([1, 1, 1, 1])
        with col1:
            dry_run = st.checkbox("Dry run (validate only)", value=True)
        with col2:
            trim_strings = st.checkbox("Trim strings", value=True)
        with col3:
            normalize_phone = st.checkbox("Normalize phone to digits", value=True)
        with col4:
            auto_id = st.checkbox("Missing `id` ➜ autoincrement", value=True)

        if uploaded is not None:
            try:
                df_in = pd.read_csv(uploaded)
                with_id_df, without_id_df, rejected_ids, insertable_cols = _prepare_csv_for_append(
                    engine,
                    df_in,
                    normalize_phone=normalize_phone,
                    trim_strings=trim_strings,
                    treat_missing_id_as_autoincrement=auto_id,
                )

                planned_inserts = len(with_id_df) + len(without_id_df)

                st.write("**Validation summary**")
                st.write(
                    {
                        "csv_rows": int(len(df_in)),
                        "insertable_columns": insertable_cols,
                        "rows_with_explicit_id": int(len(with_id_df)),
                        "rows_autoincrement_id": int(len(without_id_df)),
                        "rows_rejected_due_to_existing_id": rejected_ids,
                        "planned_inserts": int(planned_inserts),
                    }
                )

                if dry_run:
                    st.success("Dry run complete. No changes applied.")
                else:
                    if planned_inserts == 0:
                        st.info("Nothing to insert (all rows rejected or CSV empty after filters).")
                    else:
                        inserted = _execute_append_only(
                            engine, with_id_df, without_id_df, insertable_cols
                        )
                        st.success(
                            f"Inserted {inserted} row(s). Rejected existing id(s): {rejected_ids or 'None'}"
                        )
            except Exception as e:
                st.error(f"CSV restore failed: {e}")

    st.divider()
    st.subheader("Data cleanup")

    if st.button("Normalize phone numbers & Title Case (vendors + categories/services)"):

        def to_title(s: str | None) -> str:
            return ((s or "").strip()).title()

        TEXT_COLS_TO_TITLE = [
            "category",
            "service",
            "business_name",
            "contact_name",
            "address",
            "notes",
            "keywords",
        ]

        changed_vendors = 0
        try:
            with engine.begin() as conn:
                # --- vendors table ---
                rows = conn.execute(sql_text("SELECT * FROM vendors")).fetchall()
                for r in rows:
                    row = dict(r._mapping) if hasattr(r, "_mapping") else dict(r)
                    pid = int(row["id"])

                    vals = {c: to_title(row.get(c)) for c in TEXT_COLS_TO_TITLE}
                    vals["website"] = _sanitize_url((row.get("website") or "").strip())
                    vals["phone"] = _normalize_phone(row.get("phone") or "")
                    vals["id"] = pid

                    conn.execute(
                        sql_text(
                            """
                            UPDATE vendors
                               SET category=:category,
                                   service=NULLIF(:service,''),
                                   business_name=:business_name,
                                   contact_name=:contact_name,
                                   phone=:phone,
                                   address=:address,
                                   website=:website,
                                   notes=:notes,
                                   keywords=:keywords
                             WHERE id=:id
                            """
                        ),
                        vals,
                    )
                    changed_vendors += 1

                # --- categories table: retitle + reconcile duplicates by case ---
                cat_rows = conn.execute(sql_text("SELECT name FROM categories")).fetchall()
                for (old_name,) in cat_rows:
                    new_name = to_title(old_name)
                    if new_name != old_name:
                        conn.execute(
                            sql_text("INSERT OR IGNORE INTO categories(name) VALUES(:n)"),
                            {"n": new_name},
                        )
                        conn.execute(
                            sql_text("UPDATE vendors SET category=:new WHERE category=:old"),
                            {"new": new_name, "old": old_name},
                        )
                        conn.execute(
                            sql_text("DELETE FROM categories WHERE name=:old"), {"old": old_name}
                        )

                # --- services table: retitle + reconcile duplicates by case ---
                svc_rows = conn.execute(sql_text("SELECT name FROM services")).fetchall()
                for (old_name,) in svc_rows:
                    new_name = to_title(old_name)
                    if new_name != old_name:
                        conn.execute(
                            sql_text("INSERT OR IGNORE INTO services(name) VALUES(:n)"),
                            {"n": new_name},
                        )
                        conn.execute(
                            sql_text("UPDATE vendors SET service=:new WHERE service=:old"),
                            {"new": new_name, "old": old_name},
                        )
                        conn.execute(
                            sql_text("DELETE FROM services WHERE name=:old"), {"old": old_name}
                        )
            st.success(
                f"Vendors normalized: {changed_vendors}. Categories/services retitled and reconciled."
            )
        except Exception as e:
            st.error(f"Normalization failed: {e}")

    # Backfill timestamps (fix NULL and empty-string)
    if st.button("Backfill created_at/updated_at when missing"):
        try:
            now = datetime.utcnow().isoformat(timespec="seconds")
            with engine.begin() as conn:
                conn.execute(
                    sql_text(
                        """
                        UPDATE vendors
                           SET created_at = CASE WHEN created_at IS NULL OR created_at = '' THEN :now ELSE created_at END,
                               updated_at = CASE WHEN updated_at IS NULL OR updated_at = '' THEN :now ELSE updated_at END
                        """
                    ),
                    {"now": now},
                )
            st.success("Backfill complete.")
        except Exception as e:
            st.error(f"Backfill failed: {e}")

    # Trim extra whitespace across common text fields (preserves newlines in notes)
    if st.button("Trim whitespace in text fields (safe)"):
        try:
            changed = 0
            with engine.begin() as conn:
                rows = conn.execute(
                    sql_text(
                        """
                        SELECT id, category, service, business_name, contact_name, address, website, notes, keywords, phone
                        FROM vendors
                        """
                    )
                ).fetchall()

                def clean_soft(s: str | None) -> str:
                    s = (s or "").strip()
                    # collapse runs of spaces/tabs only; KEEP line breaks
                    s = re.sub(r"[ \t]+", " ", s)
                    return s

                for r in rows:
                    pid = int(r[0])
                    vals = {
                        "category": clean_soft(r[1]),
                        "service": clean_soft(r[2]),
                        "business_name": clean_soft(r[3]),
                        "contact_name": clean_soft(r[4]),
                        "address": clean_soft(r[5]),
                        "website": _sanitize_url(clean_soft(r[6])),
                        "notes": clean_soft(r[7]),  # preserves newlines
                        "keywords": clean_soft(r[8]),
                        "phone": r[9],  # leave phone unchanged here
                        "id": pid,
                    }
                    conn.execute(
                        sql_text(
                            """
                            UPDATE vendors
                               SET category=:category,
                                   service=NULLIF(:service,''),
                                   business_name=:business_name,
                                   contact_name=:contact_name,
                                   phone=:phone,
                                   address=:address,
                                   website=:website,
                                   notes=:notes,
                                   keywords=:keywords
                             WHERE id=:id
                            """
                        ),
                        vals,
                    )
                    changed += 1
            st.success(f"Whitespace trimmed on {changed} row(s).")
        except Exception as e:
            st.error(f"Trim failed: {e}")

# ---------- Debug
with _tabs[5]:
    _debug_where_am_i()
    st.info(
        f"Active DB: {engine_info.get('sqlalchemy_url')}  •  remote={engine_info.get('using_remote')}"
    )

with _tabs[5]:
    st.subheader("Status & Secrets (debug)")

    # --- Commit / file sync inspector ---
    sync = _commit_sync_probe()
    facts = sync.get("facts", {})
    checks = sync.get("checks", {})
    colL, colR = st.columns([2, 1])
    with colL:
        st.caption("File facts (prove we’re on the same build)")
        st.json(facts)
    with colR:
        st.caption("Checks vs. secrets (EXPECTED_SHA256 / EXPECTED_APP_VER)")
        if not checks:
            st.info("No EXPECTED_* secrets set.")
        else:
            st.json(checks)

    # Existing engine info
    st.json(engine_info)

    with engine.begin() as conn:
        vendors_cols = conn.execute(sql_text("PRAGMA table_info(vendors)")).fetchall()
        categories_cols = conn.execute(sql_text("PRAGMA table_info(categories)")).fetchall()
        services_cols = conn.execute(sql_text("PRAGMA table_info(services)")).fetchall()

        # --- Index presence (vendors) ---
        idx_rows = conn.execute(sql_text("PRAGMA index_list(vendors)")).fetchall()
        vendors_indexes = [
            {"seq": r[0], "name": r[1], "unique": bool(r[2]), "origin": r[3], "partial": bool(r[4])}
            for r in idx_rows
        ]

        # --- Null timestamp counts (quick sanity) ---
        created_at_nulls = (
            conn.execute(
                sql_text("SELECT COUNT(*) FROM vendors WHERE created_at IS NULL OR created_at=''")
            ).scalar()
            or 0
        )
        updated_at_nulls = (
            conn.execute(
                sql_text("SELECT COUNT(*) FROM vendors WHERE updated_at IS NULL OR updated_at=''")
            ).scalar()
            or 0
        )

        counts = {
            "vendors": conn.execute(sql_text("SELECT COUNT(*) FROM vendors")).scalar() or 0,
            "categories": conn.execute(sql_text("SELECT COUNT(*) FROM categories")).scalar() or 0,
            "services": conn.execute(sql_text("SELECT COUNT(*) FROM services")).scalar() or 0,
        }

    st.subheader("DB Probe")
    st.json(
        {
            "vendors_columns": [c[1] for c in vendors_cols],
            "categories_columns": [c[1] for c in categories_cols],
            "services_columns": [c[1] for c in services_cols],
            "counts": counts,
            "vendors_indexes": vendors_indexes,
            "timestamp_nulls": {
                "created_at": int(created_at_nulls),
                "updated_at": int(updated_at_nulls),
            },
        }
    )
# ─────────────────────────────────────────────────────────────────────────────
# Patch 1 (2025-10-24): Enable horizontal scrolling for all dataframes/tables.
# This is additive and safe: it injects CSS to allow horizontal scroll globally.
# ─────────────────────────────────────────────────────────────────────────────
import streamlit as _st_patch1  # safe alias to avoid name shadowing


def _enable_horizontal_scroll() -> None:
    try:
        _st_patch1.markdown(
            """
            <style>
            /* Make Streamlit dataframes and table containers horizontally scrollable */
            div[data-testid="stHorizontalBlock"] div[aria-live="polite"] > div:has(div[data-testid="stDataFrame"]),
            div[data-testid="stHorizontalBlock"] div[aria-live="polite"] > div:has(table) {
                overflow-x: auto !important;
                overscroll-behavior-x: contain;
                -webkit-overflow-scrolling: touch;
            }
            /* Prevent cells from forcing extreme widths; allow wrap or clip */
            div[data-testid="stDataFrame"] .st-emotion-cache-1y4p8pa,  /* table scroller */
            div[data-testid="stDataFrame"] .st-emotion-cache-1wmy9hl {
                overflow-x: auto !important;
            }
            </style>
            """,
            unsafe_allow_html=True,
        )
    except Exception:
        pass


_enable_horizontal_scroll()
# ─────────────────────────────────────────────────────────────────────────────
# ─────────────────────────────────────────────────────────────────────────────
# Patch 2 (2025-10-24): Secrets-driven exact pixel column widths (global)
# Reads COLUMN_WIDTHS_PX_ADMIN from st.secrets and enforces header widths
# for Streamlit dataframes/tables via a small MutationObserver.
# Keys should match the final header labels as rendered (case-sensitive).
# Example in secrets.toml:
# [COLUMN_WIDTHS_PX_ADMIN]
# business_name = 240
# category = 120
# service = 220
# phone = 120
# contact_name = 180
# website = 220
# notes = 420
# keywords = 260
# ckw = 260
# id = 60
# created_at = 140
# updated_at = 140
# ckw_locked = 110
# ckw_version = 110
# ─────────────────────────────────────────────────────────────────────────────
import json as _json_patch2
import streamlit as _st_patch2


def _apply_exact_column_widths_from_secrets() -> None:
    try:
        cfg = dict(_st_patch2.secrets.get("COLUMN_WIDTHS_PX_ADMIN", {}))
        if not cfg:
            return
        # Serialize once; provide raw map; lower-cased map is generated inline in JS
        cfg_raw = {str(k): int(v) for k, v in cfg.items() if str(v).isdigit() or isinstance(v, int)}
        _st_patch2.markdown(
            f"""
<script>
(function() {{
  const cfgRaw = {_json_patch2.dumps(cfg_raw)};
  const cfgLow = {_json_patch2.dumps({k.lower(): v for k, v in cfg_raw.items()})};
  // Utility: set width on a TH cell if its text matches a key
  function setWidth(th) {{
    if (!th) return;
    const label = (th.innerText || "").trim();
    if (!label) return;
    const keyRaw = label;
    const keyLow = label.toLowerCase();
    let px = cfgRaw[keyRaw];
    if (px === undefined) px = cfgLow[keyLow];
    if (typeof px === "number" && px > 0) {{
      th.style.width = px + "px";
      th.style.minWidth = px + "px";
      th.style.maxWidth = px + "px";
      // Also try parent container to restrict column growth
      if (th.parentElement) {{
        th.parentElement.style.width = px + "px";
        th.parentElement.style.minWidth = px + "px";
        th.parentElement.style.maxWidth = px + "px";
      }}
    }}
  }}
  // Scan all visible header cells
  function scan() {{
    // st.dataframe header THs
    document.querySelectorAll('div[data-testid="stDataFrame"] th').forEach(setWidth);
    // Fallback: any table headers in app (for st.table)
    document.querySelectorAll('table thead th').forEach(setWidth);
  }}
  // Observe DOM changes in the main app root
  const root = document.querySelector('div[data-testid="stAppViewContainer"]') || document.body;
  const obs = new MutationObserver((muts) => {{
    // Debounce by simple next-tick
    clearTimeout(window.__stColWidthTimer);
    window.__stColWidthTimer = setTimeout(scan, 0);
  }});
  obs.observe(root, {{ childList: true, subtree: true }});
  // Initial pass
  scan();
}})();
</script>
""",
            unsafe_allow_html=True,
        )
    except Exception:
        # Never break the app on UI-only helpers
        pass


_apply_exact_column_widths_from_secrets()
# ─────────────────────────────────────────────────────────────────────────────
# ─────────────────────────────────────────────────────────────────────────────
# Patch 3 (2025-10-24): Help — Browse helper (secrets-driven, reusable)
# Reads:
#   SHOW_BROWSE_HELP (bool/int)
#   BROWSE_HELP_MD (inline markdown string, ~one page)
#   BROWSE_HELP_FILE (path relative to repo root to a .md file)
# This patch only defines helpers and registers a callable in session_state.
# A later patch will insert a one-liner in the Browse tab to render it in-place.
# ─────────────────────────────────────────────────────────────────────────────
import streamlit as _st_patch3


def _as_bool_patch3(v, default=False):
    try:
        if isinstance(v, bool):
            return v
        if isinstance(v, (int, float)):
            return v != 0
        if isinstance(v, str):
            s = v.strip().lower()
            return s in {"1", "true", "yes", "y", "on"}
        return default
    except Exception:
        return default


def _read_text_file_patch3(path: str) -> str:
    try:
        if not path:
            return ""
        # Resolve relative to repo root / CWD
        if not os.path.isabs(path):
            path = os.path.abspath(path)
        if not os.path.exists(path):
            return ""
        with open(path, "r", encoding="utf-8") as fh:

            return fh.read()
    except Exception:
        return ""


def _load_browse_help_md() -> str:
    try:
        sec = _st_patch3.secrets
    except Exception:
        return ""
    inline_md = str(sec.get("BROWSE_HELP_MD", "") or "").strip()
    file_hint = str(sec.get("BROWSE_HELP_FILE", "") or "").strip()
    file_md = _read_text_file_patch3(file_hint) if file_hint else ""
    # Precedence: file > inline
    content = file_md.strip() or inline_md
    return content


def render_browse_help_expander() -> None:
    """Render the Help — Browse expander if SHOW_BROWSE_HELP is true and content exists."""
    try:
        sec = _st_patch3.secrets
    except Exception:
        return
    show = _as_bool_patch3(sec.get("SHOW_BROWSE_HELP", False), default=False)
    if not show:
        return
    md = _load_browse_help_md()
    if not md:
        return
    with _st_patch3.expander("Help — Browse", expanded=False):
        _st_patch3.markdown(md)

st.session_state["_browse_help_render"]()

# Expose a callable so main/Browse can invoke without re-import details.
st.session_state["_browse_help_render"] = render_browse_help_expander

# ─────────────────────────────────────────────────────────────────────────────
# ─────────────────────────────────────────────────────────────────────────────

# Initialize once at import time (safe, idempotent)
_ensure_page_size_in_state()
# ─────────────────────────────────────────────────────────────────────────────
# ─────────────────────────────────────────────────────────────────────────────
# Patch 7 (2025-10-24): CKW schema helpers (additive only; no auto-exec)
# Adds safe helpers to ensure the 'computed_keywords' column and index exist.
# Next step will insert a one-liner after ensure_schema(engine) to invoke this.
# ─────────────────────────────────────────────────────────────────────────────


def _vendors_has_column(eng, col: str) -> bool:
    try:
        with eng.connect() as cx:
            rows = cx.exec_driver_sql("PRAGMA table_info(vendors)").fetchall()
        names = {str(r[1]).lower() for r in rows}  # r[1] = column name in SQLite PRAGMA
        return col.lower() in names
    except Exception:
        return False


def _ensure_ckw_column_and_index(eng) -> bool:
    """
    Ensure vendors.computed_keywords exists (TEXT, default ''), and an index exists.
    Returns True if any schema change was applied, else False.
    """
    changed = False
    try:
        have_col = _vendors_has_column(eng, "computed_keywords")
        if not have_col:
            with eng.begin() as cx:
                cx.exec_driver_sql(
                    "ALTER TABLE vendors ADD COLUMN computed_keywords TEXT DEFAULT ''"
                )
            changed = True
        # Create an index to speed up CKW filtering; idempotent for SQLite/libsql
        with eng.begin() as cx:
            cx.exec_driver_sql(
                "CREATE INDEX IF NOT EXISTS idx_vendors_ckw ON vendors(computed_keywords)"
            )
    except Exception as _e:
        # Should never crash the app; surface in debug if needed
        st.session_state["_ckw_schema_error"] = str(_e)
    return changed



        
# ─────────────────────────────────────────────────────────────────────────────<|MERGE_RESOLUTION|>--- conflicted
+++ resolved
@@ -31,12 +31,8 @@
 from sqlalchemy.engine import Engine
 # --- HCR: auto app version (no manual bumps) --------------------------------
 def _auto_app_ver() -> str:
-<<<<<<< HEAD
-    # Format: admin-YYYY-MM-DD.<shortsha> (uses CI env if available; else local git)
-=======
 # --- HCR: auto app version (no manual bumps) --------------------------------
 def _auto_app_ver() -> str:
->>>>>>> 21c1b48f
     from datetime import datetime
     import os, subprocess
     date = datetime.utcnow().strftime("%Y-%m-%d")
@@ -45,27 +41,16 @@
         short = short[:7]
     else:
         try:
-<<<<<<< HEAD
-            short = subprocess.check_output(["git","rev-parse","--short","HEAD"], text=True).strip()
-=======
             short = subprocess.check_output(["git", "rev-parse", "--short", "HEAD"], text=True).strip()
->>>>>>> 21c1b48f
         except Exception:
             short = "local"
     return f"admin-{date}.{short}"
 
-<<<<<<< HEAD
-=======
 APP_VER = "auto"
->>>>>>> 21c1b48f
 if APP_VER in (None, "", "auto"):
     APP_VER = _auto_app_ver()
 # ----------------------------------------------------------------------------
 
-<<<<<<< HEAD
-APP_VER = None  # set below via _auto_app_ver()
-=======
->>>>>>> 21c1b48f
 
 def _sha256_of_this_file() -> str:
     try:
