--- conflicted
+++ resolved
@@ -25,10 +25,8 @@
 *.sqlite
 # sqlite junk
 # SQLite WAL/SHM
-<<<<<<< HEAD
 .streamlit/
 .venv/
-=======
 *.db-wal
 *.db-shm
 
@@ -37,5 +35,4 @@
 *backup*.py
 .githooks/
 *.bak
-df
->>>>>>> 0f70daf5
+df