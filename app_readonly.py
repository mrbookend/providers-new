--- conflicted
+++ resolved
@@ -234,62 +234,39 @@
         widths_src = st.secrets.get("COLUMN_WIDTHS_PX_READONLY", {}) or {}
     except Exception:
         widths_src = {}
-<<<<<<< HEAD
-
-    widths = {}
-    if isinstance(widths_src, dict):
-        for k, v in widths_src.items():
-            key = str(k).strip().lower()
-            # SIM105-friendly: no try/except-pass
-            from contextlib import suppress  # (top-level import is also present; inner is harmless)
-            with suppress(ValueError, TypeError):
-                widths[key] = int(str(v).strip())
-
-    _applied_w = 0
-=======
-    
-    # Handle Streamlit/TOML AttrDict-like types (Cloud and local both)
-    try:
-        items_iter = dict(widths_src).items()
-    except Exception:
-        items_iter = widths_src.items() if hasattr(widths_src, "items") else []
-    
-    # Normalize: case/space tolerant, numeric only
-    widths: dict[str, int] = {}
-    for k, v in items_iter:
-        key = str(k).strip().lower()
-        try:
-            widths[key] = int(str(v).strip())
-        except (ValueError, TypeError):
-            pass  # ignore junk values
-    
-    # Prevent any auto-size from fighting our px widths
-    gob.configure_default_column(suppressSizeToFit=True)
-    gob.configure_grid_options(suppressAutoSize=True)
-    
-    # Apply widths; keep flex=0 so px width is honored
-    _applied = []
->>>>>>> 7ab3e67e
-    for col in list(df.columns):
-        lk = str(col).strip().lower()
-        w = widths.get(lk)
-        if w:
-            gob.configure_column(col, width=w, flex=0)
-<<<<<<< HEAD
-            _applied_w += 1
-
-    # Wrap + autoHeight for selected columns
-=======
-            _applied.append((col, w))
-    
-    # Optional one-line debug (turn on via secrets)
-    if int(st.secrets.get("DEBUG_READONLY_WIDTHS", 0) or 0):
-        st.caption("[readonly] widths applied: " + ", ".join(f"{c}={w}" for c, w in _applied[:10]))
-    # === ANCHOR: READONLY WIDTHS (end) ===
-
-
-    # Wrap + autoHeight only for these columns
->>>>>>> 7ab3e67e
+# === ANCHOR: READONLY WIDTHS (start) ===
+# Source: secrets["COLUMN_WIDTHS_PX_READONLY"]; case-insensitive keys; ints only.
+try:
+    # Handles Streamlit's AttrDict-like objects and plain dicts
+    items_iter = dict(widths_src).items()
+except Exception:
+    items_iter = widths_src.items() if isinstance(widths_src, dict) else []
+
+widths: dict[str, int] = {}
+for k, v in items_iter:
+    key = str(k).strip().lower()
+    # SIM105-friendly: no try/except-pass
+    with suppress(ValueError, TypeError):
+        widths[key] = int(str(v).strip())
+
+# Don’t let auto-size fight our fixed pixel widths
+gob.configure_default_column(suppressSizeToFit=True)
+gob.configure_grid_options(suppressAutoSize=True)
+
+# Apply px widths; flex=0 makes widths sticky
+_applied: list[tuple[str, int]] = []
+for col in list(df.columns):
+    lk = str(col).strip().lower()
+    w = widths.get(lk)
+    if w:
+        gob.configure_column(col, width=w, flex=0)
+        _applied.append((col, w))
+
+# Optional quick debug (enable via secrets)
+if int(st.secrets.get("DEBUG_READONLY_WIDTHS", 0) or 0):
+    st.caption("[readonly] widths applied: " + ", ".join(f"{c}={w}" for c, w in _applied[:10]))
+# === ANCHOR: READONLY WIDTHS (end) ===
+
     for col in ("business_name", "address"):
         if col in df.columns:
             gob.configure_column(
