--- conflicted
+++ resolved
@@ -129,10 +129,6 @@
         language="json",
     )
 
-<<<<<<< HEAD
-
-=======
->>>>>>> bfb54cb4
 # ---- register libsql dialect (must be AFTER "import streamlit as st") ----
 try:
     import sqlalchemy_libsql as _sqlalchemy_libsql  # noqa: F401
@@ -861,11 +857,6 @@
     if url and not re.match(r"^https?://", url, re.I):
         url = "https://" + url
     return url
-<<<<<<< HEAD
-
-
-=======
->>>>>>> bfb54cb4
 # ────────────────────────────────────────────────────────────────────────────
 def load_df(engine: Engine) -> pd.DataFrame:
     with engine.begin() as conn:
@@ -1199,10 +1190,6 @@
 engine, engine_info = build_engine()
 
 ensure_schema(engine)
-<<<<<<< HEAD
-
-=======
->>>>>>> bfb54cb4
 _seed_if_empty()
 
 try:
@@ -2434,14 +2421,7 @@
     return changed
 st.session_state["_ckw_schema_ensure"] = _ensure_ckw_column_and_index
 
-<<<<<<< HEAD
-
-st.session_state["_ckw_schema_ensure"] = _ensure_ckw_column_and_index
-
-
-=======
 
 
         
->>>>>>> bfb54cb4
 # ─────────────────────────────────────────────────────────────────────────────