--- conflicted
+++ resolved
@@ -29,10 +29,8 @@
 
 from sqlalchemy import create_engine, text as sql_text
 from sqlalchemy.engine import Engine
-<<<<<<< HEAD
 # --- HCR: auto app version (no manual bumps) --------------------------------
 def _auto_app_ver() -> str:
-    # Format: admin-YYYY-MM-DD.<shortsha> (uses CI env if available; else local git)
     from datetime import datetime
     import os, subprocess
     date = datetime.utcnow().strftime("%Y-%m-%d")
@@ -41,21 +39,16 @@
         short = short[:7]
     else:
         try:
-            short = subprocess.check_output(["git","rev-parse","--short","HEAD"], text=True).strip()
+            short = subprocess.check_output(["git", "rev-parse", "--short", "HEAD"], text=True).strip()
         except Exception:
             short = "local"
     return f"admin-{date}.{short}"
 
+APP_VER = "auto"
 if APP_VER in (None, "", "auto"):
     APP_VER = _auto_app_ver()
 # ----------------------------------------------------------------------------
 
-APP_VER = None  # set below via _auto_app_ver()
-=======
-APP_VER = "admin-2025-10-26.sync1"
-
-APP_VER = "admin-2025-10-25.ckw6"  # bump on any behavior change
->>>>>>> 9414443b
 
 def _sha256_of_this_file() -> str:
     try:
