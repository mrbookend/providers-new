--- conflicted
+++ resolved
@@ -9,17 +9,29 @@
 import time
 import uuid
 from datetime import datetime
-<<<<<<< HEAD
-from typing import List, Tuple, Dict
-=======
+# -*- coding: utf-8 -*-
+from __future__ import annotations
+
 from typing import Dict, List, Tuple
 
 import pandas as pd
 import streamlit as st
+
+# --- Page config MUST be the first Streamlit call ---------------------------
+if not globals().get("_PAGE_CFG_DONE"):
+    try:
+        st.set_page_config(
+            page_title="Providers — Admin",
+            layout="wide",
+            initial_sidebar_state="expanded",
+        )
+    except Exception:
+        pass
+    globals()["_PAGE_CFG_DONE"] = True
+# ---------------------------------------------------------------------------
+
 from sqlalchemy import create_engine, text as sql_text
 from sqlalchemy.engine import Engine
-
->>>>>>> 534b13c4
 
 APP_VER = "admin-2025-10-24.1"  # bump on any behavior change
 
@@ -71,27 +83,6 @@
 
     return {"facts": facts, "checks": checks}
 
-
-<<<<<<< HEAD
-import pandas as pd
-import streamlit as st
-import hashlib
-import subprocess
-=======
-# --- Page config MUST be the first Streamlit call ---------------------------
-if not globals().get("_PAGE_CFG_DONE"):
-    try:
-        st.set_page_config(
-            page_title="Providers — Admin",
-            layout="wide",
-            initial_sidebar_state="expanded",
-        )
-    except Exception:
-        pass
-    globals()["_PAGE_CFG_DONE"] = True
-# ---------------------------------------------------------------------------
-
->>>>>>> 534b13c4
 
 
 def _debug_where_am_i():
