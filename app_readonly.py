"""Read-only Providers app (minimal, failsafe)."""

from __future__ import annotations

import os
from contextlib import suppress
from io import BytesIO
from pathlib import Path

import pandas as pd
import sqlalchemy as sa
import streamlit as st

# === ANCHOR: IMPORTS (aggrid) (start) ===
# Optional Ag-Grid imports (safe at top-level; Ruff-friendly)
try:
    # Import only what you actually use in this file
    from st_aggrid import AgGrid, GridOptionsBuilder, JsCode
    _HAS_AGGRID = True
except Exception:
    AgGrid = None  # type: ignore[assignment]
    GridOptionsBuilder = None  # type: ignore[assignment]
    JsCode = None  # type: ignore[assignment]
    _HAS_AGGRID = False
# === ANCHOR: IMPORTS (aggrid) (end) ===


# Must be FIRST Streamlit call
st.set_page_config(page_title="Providers — Read-Only", page_icon="[book]", layout="wide")

# === ANCHOR: CONSTANTS (start) ===
DB_PATH = os.environ.get("PROVIDERS_DB", "providers.db")
ENG = sa.create_engine(f"sqlite:///{DB_PATH}", pool_pre_ping=True)
PHONE_LEN = 10  # 10-digit NANP number
# === ANCHOR: CONSTANTS (end) ===


# === ANCHOR: SCHEMA (start) ===
# Minimal schema; uses SELECT * later so legacy cols (city/state/zip) won't break.
DDL = """
CREATE TABLE IF NOT EXISTS vendors (
  id INTEGER PRIMARY KEY,
  business_name TEXT NOT NULL,
  category TEXT NOT NULL,
  service TEXT NOT NULL,
  contact_name TEXT,
  phone TEXT,
  email TEXT,
  website TEXT,
  address TEXT,
  notes TEXT,
  created_at TEXT,
  updated_at TEXT,
  computed_keywords TEXT,
  ckw_locked INTEGER DEFAULT 0,
  ckw_version TEXT
);
CREATE INDEX IF NOT EXISTS idx_vendors_name     ON vendors(business_name COLLATE NOCASE);
CREATE INDEX IF NOT EXISTS idx_vendors_cat      ON vendors(category);
CREATE INDEX IF NOT EXISTS idx_vendors_service  ON vendors(service);
"""


def ensure_schema() -> None:
    with ENG.begin() as cx:
        for stmt in [s.strip() for s in DDL.split(";") if s.strip()]:
            cx.execute(sa.text(stmt))


# === ANCHOR: SCHEMA (end) ===


# === ANCHOR: BOOTSTRAP (start) ===
def _bootstrap_from_csv_if_needed() -> str:
    """If DB empty and seed CSV exists, import once."""
    ensure_schema()

    # Already has rows?
    with suppress(Exception):
        with ENG.connect() as cx:
            cnt = cx.exec_driver_sql("SELECT COUNT(*) FROM vendors").scalar_one()
        if (cnt or 0) > 0:
            return ""

    # Find a CSV
    candidates = [
        os.environ.get("SEED_CSV"),
        os.environ.get("PROVIDERS_SEED_CSV"),
        os.environ.get("VENDORS_SEED_CSV"),
        "data/providers_seed.csv",
        "data/vendors_seed.csv",
    ]
    seed_path = next((p for p in candidates if p and Path(p).exists()), None)
    if not seed_path:
        return ""

    # Read and normalize
    try:
        df = pd.read_csv(seed_path)
    except Exception as e:
        return f"BOOTSTRAP: failed to read {seed_path}: {type(e).__name__}: {e}"

    # Drop obviously legacy columns if they exist
    for legacy in ("city", "state", "zip"):
        if legacy in df.columns:
            df = df.drop(columns=[legacy])

    # Project to insertable columns (all except PK)
    try:
        with ENG.connect() as cx:
            info = cx.exec_driver_sql("PRAGMA table_info(vendors)").fetchall()
        live_cols = [r[1] for r in info]
        pk_cols = {r[1] for r in info if (r[5] or 0)}
        insertable = [c for c in live_cols if c not in pk_cols]
        for c in insertable:
            if c not in df.columns:
                df[c] = ""
        df = df[[c for c in insertable if c in df.columns]]
        if df.empty:
            return ""
        with ENG.begin():
            df.to_sql("vendors", ENG, if_exists="append", index=False, method="multi")
        return f"BOOTSTRAP: inserted {len(df)} rows from {Path(seed_path).name}"
    except Exception as e:
        return f"BOOTSTRAP ERROR: {type(e).__name__}: {e}"


# === ANCHOR: BOOTSTRAP (end) ===


# === ANCHOR: LOAD_DF (start) ===
@st.cache_data(show_spinner=False)
def load_df(q: str) -> pd.DataFrame:
    """Return providers (optionally SQL-side LIKE on several columns)."""
    ensure_schema()
    with ENG.connect() as cx:
        s = (q or "").strip()
        if s:
            like_sql = (
                "SELECT * FROM vendors "
                "WHERE business_name LIKE :x OR category LIKE :x OR service LIKE :x OR "
                "contact_name LIKE :x OR email LIKE :x OR website LIKE :x OR address LIKE :x OR notes LIKE :x "
                "ORDER BY business_name COLLATE NOCASE ASC"
            )
            return pd.read_sql_query(sa.text(like_sql), cx, params={"x": f"%{s}%"})
        base_sql = "SELECT * FROM vendors ORDER BY business_name COLLATE NOCASE ASC"
        return pd.read_sql_query(sa.text(base_sql), cx)


# === ANCHOR: LOAD_DF (end) ===


# === ANCHOR: SEARCH UI (start) ===
def __on_search_enter__():
    term = (st.session_state.get("__search_box__", "") or "").strip()
    st.session_state["__search_term__"] = term
    st.session_state["__search_box__"] = ""  # auto-clear


st.text_input(
    label="Search",
    key="__search_box__",
    placeholder="Search by name, category, service, etc.",
    label_visibility="collapsed",
    on_change=__on_search_enter__,
)
q = (st.session_state.pop("__search_term__", "") or "").strip()
# === ANCHOR: SEARCH UI (end) ===


# === ANCHOR: BOOTSTRAP TOAST (start) ===
_msg = _bootstrap_from_csv_if_needed()
try:
    show_boot = int(st.secrets.get("SHOW_BOOTSTRAP_POPUPS", 0))
except Exception:
    show_boot = 0
if show_boot:
    pass  # silenced
    #     st.toast(_msg)  # silenced
# === ANCHOR: BOOTSTRAP TOAST (end) ===


# === ANCHOR: BROWSE (start) ===
df = load_df(q)

# Hide Id column if present

# Secrets-driven preferences
browse_order = list(st.secrets.get("BROWSE_ORDER", []))

# Build final order: preferred first (that exist), then remaining
pref = [c for c in browse_order if c in df.columns]
rest = [c for c in df.columns if c not in pref]
view_cols = pref + rest
df = df.loc[:, view_cols]

if "id" in df.columns:
    df = df.drop(columns=["id"])


python3 - <<'PY'
from pathlib import Path
import re

p = Path("app_readonly.py")
src = p.read_text(encoding="utf-8")

new = r'''
# === ANCHOR: BROWSE RENDER (aggrid) (start) ===
def _render_table(df: pd.DataFrame) -> None:
    """Render read-only table using Ag-Grid when available; fallback to st.dataframe."""
    if not _HAS_AGGRID:
        st.dataframe(df, use_container_width=False, hide_index=True)
        return

    # Knobs (optional globals; safe defaults)
    single_page = bool(globals().get("single_page", False))
    page_size = int(globals().get("page_size", 0) or 0)
    grid_height = int(globals().get("grid_height", 560))
    header_px = int(globals().get("header_px", 0))
    custom_css = globals().get("custom_css", {})

    # Base options builder
    gob = GridOptionsBuilder.from_dataframe(df)
    gob.configure_default_column(
        wrapText=False,          # global off; we enable per-column to control growth
        autoHeight=False,
        resizable=True,
        sortable=True,
        filter=True,
        cellStyle={"white-space": "nowrap", "line-height": "1.3em"},
        flex=0,
        suppressSizeToFit=True,
    )

    # Enable text selection/copy from cells
    gob.configure_grid_options(
        enableCellTextSelection=True,
        ensureDomOrder=True,
    )

    # Secrets-driven exact pixel widths (case-insensitive)
    try:
        widths_src = st.secrets.get("COLUMN_WIDTHS_PX_READONLY", {}) or {}
    except Exception:
        widths_src = {}
<<<<<<< HEAD
    try:
        items_iter = dict(widths_src).items()
    except Exception:
        items_iter = widths_src.items() if isinstance(widths_src, dict) else []

    widths: dict[str, int] = {}
    with suppress(ValueError, TypeError):
        for k, v in items_iter:
            widths[str(k).strip().lower()] = int(str(v).strip())

    # Don’t let auto-size fight our fixed pixel widths
    gob.configure_default_column(suppressSizeToFit=True)
    gob.configure_grid_options(suppressAutoSize=True)

    _applied: list[tuple[str, int]] = []
=======

    # Handle Streamlit/TOML AttrDict-like types (Cloud and local both)
    try:
        items_iter = dict(widths_src).items()
    except Exception:
        items_iter = widths_src.items() if hasattr(widths_src, "items") else []

    # Normalize: case/space tolerant, numeric only
    widths: dict[str, int] = {}
    for k, v in items_iter:
        key = str(k).strip().lower()
        with suppress(ValueError, TypeError):
            widths[key] = int(str(v).strip())

    # Prevent any auto-size from fighting our px widths
    gob.configure_default_column(suppressSizeToFit=True)
    gob.configure_grid_options(suppressAutoSize=True)

    # Apply widths; keep flex=0 so px width is honored
    _applied = []
>>>>>>> 39ccf15a
    for col in list(df.columns):
        lk = str(col).strip().lower()
        w = widths.get(lk)
        if w:
            gob.configure_column(col, width=w, flex=0)
            _applied.append((col, w))
<<<<<<< HEAD
    if int(st.secrets.get("DEBUG_READONLY_WIDTHS", 0) or 0):
        st.caption("[readonly] widths applied: " + ", ".join(f"{c}={w}" for c, w in _applied[:10]))

    # Wrap + auto-height for these columns
    for col in ("business_name", "address", "category", "service"):
=======

    # Optional one-line debug (turn on via secrets)
    if int(st.secrets.get("DEBUG_READONLY_WIDTHS", 0) or 0):
        st.caption("[readonly] widths applied: " + ", ".join(f"{c}={w}" for c, w in _applied[:10]))
    # ^ TEMP probe — remove after verifying widths on Cloud
    # === ANCHOR: READONLY WIDTHS (end) ===

    # Wrap + autoHeight only for these columns
    for col in ("business_name", "address"):
>>>>>>> 39ccf15a
        if col in df.columns:
            gob.configure_column(
                col,
                wrapText=True,
                autoHeight=True,
                cellStyle={"white-space": "normal", "line-height": "1.3em"},
            )

    # Phone valueFormatter (display-only; keeps underlying data untouched)
    _phone_fmt_js = JsCode("""
    function(params) {
      let raw = (params.value ?? "").toString();
      let s = raw.replace(/\\D/g, "");
      if (s.length === 11 && s.startsWith("1")) { s = s.slice(1); }
      if (s.length !== 10) { return raw.trim(); }
      return "(" + s.slice(0,3) + ") " + s.slice(3,6) + "-" + s.slice(6);
    }
    """)
    if "phone" in df.columns:
        gob.configure_column("phone", valueFormatter=_phone_fmt_js)

    # Grid layout & pagination
    grid_opts: dict = {}
    if single_page:
        grid_opts["domLayout"] = "autoHeight"
        page_size = 0
    elif page_size > 0:
        grid_opts["domLayout"] = "autoHeight"
        grid_opts["pagination"] = True
        grid_opts["paginationPageSize"] = page_size
    else:
        grid_opts["domLayout"] = "normal"  # fixed viewport (internal scroll)

    if header_px > 0:
        grid_opts["headerHeight"] = header_px

    gob.configure_grid_options(**grid_opts)

    # Key varies with widths (and optional per-run nonce) to force re-instantiation
    _wsig = "none" if not widths else "|".join(f"{k}:{widths[k]}" for k in sorted(widths))
    _always_reset = bool(st.secrets.get("READONLY_ALWAYS_RESET", 1))
    _nonce = st.session_state.get("__readonly_grid_nonce__", 0)
    if _always_reset:
        _nonce += 1
        st.session_state["__readonly_grid_nonce__"] = _nonce
    _grid_key = f"readonly-grid|w={_wsig}|n={_nonce}"

    # Render
    if single_page or page_size > 0:
        AgGrid(
            df,
            gridOptions=gob.build(),
            fit_columns_on_grid_load=False,
            allow_unsafe_jscode=True,
            custom_css=custom_css,
            key=_grid_key,
        )
    else:
        AgGrid(
            df,
            gridOptions=gob.build(),
            height=grid_height,
            fit_columns_on_grid_load=False,
            allow_unsafe_jscode=True,
            custom_css=custom_css,
            key=_grid_key,
        )
# === ANCHOR: BROWSE RENDER (aggrid) (end) ===

'''.lstrip("\n")

src = re.sub(
    r"(?s)# === ANCHOR: BROWSE RENDER \(aggrid\) \(start\) ===.*?# === ANCHOR: BROWSE RENDER \(aggrid\) \(end\) ===",
    new.strip(),
    src,
    count=1,
)

p.write_text(src, encoding="utf-8")
print("Replaced Ag-Grid render block.")
PY



# === HIDE_COLUMNS DROP (auto) ===
_hide_default = [
    "city",
    "state",
    "zip",
    "phone_fmt",
    "computed_keywords",
    "ckw_locked",
    "ckw_version",
    "id",
]
hide_cols = set(st.secrets.get("HIDE_COLUMNS", _hide_default))
drop_now = [c for c in df.columns if c in hide_cols]
if drop_now:
    df = df.drop(columns=drop_now)
# === HIDE_COLUMNS DROP (auto end) ===
_render_table(df)
# === ANCHOR: BROWSE (end) ===


# === ANCHOR: HELP (start) ===
with st.expander("Help Section", expanded=False):
    st.write(
        "Read-only viewer for the Providers list. "
        "Database path is set by PROVIDERS_DB (default providers.db). "
        "If empty and a seed CSV is available, the app imports it once at startup."
    )
# === ANCHOR: HELP (end) ===


def _render_downloads(df: pd.DataFrame) -> None:
    # Local import avoids global import-order churn; suppress silences UX-only errors

    with suppress(Exception):
        c1, c2, _sp = st.columns([1, 1, 6])

        with c1:
            _csv_bytes = df.to_csv(index=False).encode("utf-8")
            st.download_button(
                label="CSV",
                data=_csv_bytes,
                file_name="providers.csv",
                mime="text/csv",
                use_container_width=False,
            )

        with c2:
            _xbuf = BytesIO()
            with pd.ExcelWriter(_xbuf, engine="xlsxwriter") as _writer:
                df.to_excel(_writer, index=False, sheet_name="Providers")
            _xbuf.seek(0)
            st.download_button(
                label="XLSX",
                data=_xbuf,
                file_name="providers.xlsx",
                mime="application/vnd.openxmlformats-officedocument.spreadsheetml.sheet",
                use_container_width=False,
            )


_render_downloads(df)<|MERGE_RESOLUTION|>--- conflicted
+++ resolved
@@ -244,29 +244,11 @@
         widths_src = st.secrets.get("COLUMN_WIDTHS_PX_READONLY", {}) or {}
     except Exception:
         widths_src = {}
-<<<<<<< HEAD
+    # Handle Streamlit/TOML AttrDict-like types (Cloud and local both)
     try:
         items_iter = dict(widths_src).items()
     except Exception:
         items_iter = widths_src.items() if isinstance(widths_src, dict) else []
-
-    widths: dict[str, int] = {}
-    with suppress(ValueError, TypeError):
-        for k, v in items_iter:
-            widths[str(k).strip().lower()] = int(str(v).strip())
-
-    # Don’t let auto-size fight our fixed pixel widths
-    gob.configure_default_column(suppressSizeToFit=True)
-    gob.configure_grid_options(suppressAutoSize=True)
-
-    _applied: list[tuple[str, int]] = []
-=======
-
-    # Handle Streamlit/TOML AttrDict-like types (Cloud and local both)
-    try:
-        items_iter = dict(widths_src).items()
-    except Exception:
-        items_iter = widths_src.items() if hasattr(widths_src, "items") else []
 
     # Normalize: case/space tolerant, numeric only
     widths: dict[str, int] = {}
@@ -280,31 +262,29 @@
     gob.configure_grid_options(suppressAutoSize=True)
 
     # Apply widths; keep flex=0 so px width is honored
-    _applied = []
->>>>>>> 39ccf15a
+    _applied: list[tuple[str, int]] = []
     for col in list(df.columns):
         lk = str(col).strip().lower()
         w = widths.get(lk)
         if w:
             gob.configure_column(col, width=w, flex=0)
             _applied.append((col, w))
-<<<<<<< HEAD
-    if int(st.secrets.get("DEBUG_READONLY_WIDTHS", 0) or 0):
-        st.caption("[readonly] widths applied: " + ", ".join(f"{c}={w}" for c, w in _applied[:10]))
-
-    # Wrap + auto-height for these columns
-    for col in ("business_name", "address", "category", "service"):
-=======
 
     # Optional one-line debug (turn on via secrets)
     if int(st.secrets.get("DEBUG_READONLY_WIDTHS", 0) or 0):
         st.caption("[readonly] widths applied: " + ", ".join(f"{c}={w}" for c, w in _applied[:10]))
-    # ^ TEMP probe — remove after verifying widths on Cloud
     # === ANCHOR: READONLY WIDTHS (end) ===
 
     # Wrap + autoHeight only for these columns
-    for col in ("business_name", "address"):
->>>>>>> 39ccf15a
+    for col in ("business_name", "address", "category", "service"):
+        if col in df.columns:
+            gob.configure_column(
+                col,
+                wrapText=True,
+                autoHeight=True,
+                cellStyle={"white-space": "normal", "line-height": "1.3em"},
+            )
+
         if col in df.columns:
             gob.configure_column(
                 col,
